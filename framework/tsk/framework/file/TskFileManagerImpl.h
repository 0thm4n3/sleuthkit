--- conflicted
+++ resolved
@@ -55,11 +55,7 @@
     // Return a list of File objects that match the given file meta type
     virtual TskFileManager::FilePtrList findFilesByFsFileType(TSK_FS_META_TYPE_ENUM fsFileType);
     
-<<<<<<< HEAD
-    // Return a list of File objects 
-=======
     // Return a list of File objects that match the given filename and path patterns.
->>>>>>> 61f8947b
     virtual TskFileManager::FilePtrList findFilesByPattern(const std::string& namePattern, const std::string& pathPattern);
 
     // Return the path including the file name for the given file id.
