/*
 * Autopsy Forensic Browser
 * 
 * Copyright 2011 Basis Technology Corp.
 * Contact: carrier <at> sleuthkit <dot> org
 * 
 * Licensed under the Apache License, Version 2.0 (the "License");
 * you may not use this file except in compliance with the License.
 * You may obtain a copy of the License at
 * 
 *     http://www.apache.org/licenses/LICENSE-2.0
 * 
 * Unless required by applicable law or agreed to in writing, software
 * distributed under the License is distributed on an "AS IS" BASIS,
 * WITHOUT WARRANTIES OR CONDITIONS OF ANY KIND, either express or implied.
 * See the License for the specific language governing permissions and
 * limitations under the License.
 */
package org.sleuthkit.datamodel;

import java.util.Collections;
import java.util.Iterator;
import java.util.List;
import java.util.logging.Level;
import java.util.logging.Logger;
import org.sleuthkit.datamodel.TskData.FileKnown;
import org.sleuthkit.datamodel.TskData.TSK_DB_FILES_TYPE_ENUM;
import org.sleuthkit.datamodel.TskData.TSK_FS_ATTR_TYPE_ENUM;
import org.sleuthkit.datamodel.TskData.TSK_FS_META_TYPE_ENUM;
import org.sleuthkit.datamodel.TskData.TSK_FS_NAME_FLAG_ENUM;
import org.sleuthkit.datamodel.TskData.TSK_FS_NAME_TYPE_ENUM;

/**
 * Layout file object representation of a layout file stored in tsk_files table.
 * Layout files are not fs files, but "virtual" files created from blocks of data (e.g. unallocated)
 * that are treated as files for convenience and uniformity.
 * 
 * Because layout files are not real fs files, they only utilize a subset of meta-data attributes.
 * A layout file normally contains 1 or more entry in tsk_file_layout table 
 * that define ordered byte block ranges, with respect to the image.
 * 
 * The class also supports reads of layout files, reading blocks across ranges in a sequence
 */
public class LayoutFile extends AbstractFile{
	
	protected LayoutFile(SleuthkitCase db, long objId, String name, 
			TSK_DB_FILES_TYPE_ENUM fileType, 
			TSK_FS_NAME_TYPE_ENUM dirType, TSK_FS_META_TYPE_ENUM metaType, 
			TSK_FS_NAME_FLAG_ENUM dirFlag, short metaFlags, 
			long size, String md5Hash, FileKnown knownState, String parentPath) {
		super(db, objId, TSK_FS_ATTR_TYPE_ENUM.TSK_FS_ATTR_TYPE_DEFAULT, (short)0, name, fileType, 0L, dirType, metaType, dirFlag, metaFlags, size, 0L, 0L, 0L, 0L, (short)0, 0, 0, md5Hash, knownState, parentPath);
		//this.size = calcSize(); //update calculated size
	}

	/**
	 * Get number of file layout ranges associated with this layout file
	 * @return number of file layout ranges objects associated
	 */
	public int getNumParts() {
		int numParts = 0;
		try {
			numParts = getRanges().size();
		} catch (TskCoreException ex) {
			Logger.getLogger(LayoutFile.class.getName()).log(Level.INFO, "Error getting layout content ranges for size", ex);
		}
		return numParts;
	}

	
	@Override
	public List<Content> getChildren() throws TskCoreException {
		return getSleuthkitCase().getAbstractFileChildren(this, TskData.TSK_DB_FILES_TYPE_ENUM.DERIVED);
	}

	@Override
	public List<Long> getChildrenIds() throws TskCoreException {
		return getSleuthkitCase().getAbstractFileChildrenIds(this, TskData.TSK_DB_FILES_TYPE_ENUM.DERIVED);
	}
    
	/**
	 * Calculate the size from all ranges / blocks
	 * @return total content size in bytes
	 */
    private long calcSize() {
        long calcSize = 0;
        try {
            for (TskFileRange range : getRanges()) {
                calcSize += range.getByteLen();
            }
        }catch (TskCoreException ex) {
			Logger.getLogger(LayoutFile.class.getName()).log(Level.SEVERE, "Error calculating layout file size from ranges", ex);
        }
        return calcSize;
    }

	@Override
	public void close() {
		//nothing to be closed
	}
	
	@Override
    public int read(byte[] buf, long offset, long len) throws TskCoreException {
        long offsetInThisLayoutContent = 0; // current offset in this LayoutContent
        int bytesRead = 0; // Bytes read so far
		
        for (TskFileRange range : getRanges()) {
            if (bytesRead < len) { // we haven't read enough yet
                if (offset < offsetInThisLayoutContent + range.getByteLen()) { // if we are in a range object we want to read from
                    long offsetInRange = 0; // how far into the current range object to start reading
                    if(bytesRead == 0){ // we haven't read anything yet so we want to read from the correct offset in this range object
                        offsetInRange = offset - offsetInThisLayoutContent; // start reading from the correct offset
                    }
                    long offsetInImage = range.getByteStart() + offsetInRange; // how far into the image to start reading
                    long lenToRead = Math.min(range.getByteLen() - offsetInRange, len-bytesRead); // how much we can read this time
                    int lenRead = readImgToOffset(getImage().getImageHandle(), buf, bytesRead, offsetInImage, (int) lenToRead);
                    bytesRead += lenRead;
                    if(lenToRead != lenRead) { // If image read failed or was cut short
                        break;
                    }
                }
				offsetInThisLayoutContent += range.getByteLen();
            } else { // we're done reading
                break;
            }
        }
        return bytesRead;
    }
	
<<<<<<< HEAD
	/**
	 * Convert an internal offset to an image offset
	 * @param layoutOffset the byte offset in this layout file to map
	 * @return the corresponding byte offset in the image where the file offset is located
	 */
	public long convertToImgOffset(long layoutOffset) {
		throw new UnsupportedOperationException("Not supported yet!");
	}
    
=======
>>>>>>> 249e9396
	/*
	 * Read bytes from an image into a buffer, starting at given position in buffer
	 * 
	 * @param imgHandle		the image to read from
	 * @param buf			the array to read into
	 * @param offsetInBuf	where to start in the array
	 * @param offsetInImage	where to start in the image
	 * @param lenToRead		how far to read in the image
	 */
    private int readImgToOffset(long imgHandle, byte[] buf, int offsetInBuf, long offsetInImage, int lenToRead) throws TskCoreException {
        byte[] currentBuffer = new byte[lenToRead]; // the buffer for the current range object
        int lenRead = SleuthkitJNI.readImg(imgHandle, currentBuffer, offsetInImage, lenToRead);
        System.arraycopy(currentBuffer, 0, buf, offsetInBuf, lenToRead); // copy what we just read into the main buffer
        return lenRead;
    }


	@Override
	public <T> T accept(ContentVisitor<T> v) {
		return v.visit(this);
	}

	

	@Override
	public <T> T accept(SleuthkitItemVisitor<T> v) {
		return v.visit(this);
	}

	@Override
	public Image getImage() throws TskCoreException{
		return getParent().getImage();
	}

	
	@Override
	public boolean isRoot() {
		return false;
	}
	@Override
	public String toString(boolean preserveState){
		return super.toString(preserveState) + "LayoutFile [\t" + "]\t";
	}
}<|MERGE_RESOLUTION|>--- conflicted
+++ resolved
@@ -126,18 +126,6 @@
         return bytesRead;
     }
 	
-<<<<<<< HEAD
-	/**
-	 * Convert an internal offset to an image offset
-	 * @param layoutOffset the byte offset in this layout file to map
-	 * @return the corresponding byte offset in the image where the file offset is located
-	 */
-	public long convertToImgOffset(long layoutOffset) {
-		throw new UnsupportedOperationException("Not supported yet!");
-	}
-    
-=======
->>>>>>> 249e9396
 	/*
 	 * Read bytes from an image into a buffer, starting at given position in buffer
 	 * 
