--- conflicted
+++ resolved
@@ -3563,18 +3563,9 @@
 	 * files (do not begin the WHERE clause with the word WHERE!)
 	 * @return a list of FsContent each of which satisfy the given WHERE clause
 	 * @throws TskCoreException
-<<<<<<< HEAD
-	 * @deprecated This method is deprecated. Continuing to use this method
-	 * risks your module not functioning correctly in the future. Use
-	 * findAllFilesWhere(String sqlWhereClause) instead. \ref
-	 * query_database_page
-	 */
-	@Deprecated	// use findAllFilesWhere() instead
-=======
 	 * @deprecated	use SleuthkitCase.findAllFilesWhere() instead
 	 */
     @Deprecated
->>>>>>> 2342ffbc
 	public List<FsContent> findFilesWhere(String sqlWhereClause) throws TskCoreException {
 		CaseDbConnection connection = connections.getConnection();
 		acquireSharedLock();
@@ -4358,11 +4349,7 @@
 	 * @deprecated Do not use runQuery(), use executeQuery() instead. \ref
 	 * query_database_page
 	 */
-<<<<<<< HEAD
-	@Deprecated // Use executeQuery() instead.
-=======
     @Deprecated
->>>>>>> 2342ffbc
 	public ResultSet runQuery(String query) throws SQLException {
 		CaseDbConnection connection;
 		try {
@@ -4389,11 +4376,7 @@
 	 * @deprecated Do not use runQuery() and closeRunQuery(), use executeQuery()
 	 * instead. \ref query_database_page
 	 */
-<<<<<<< HEAD
-	@Deprecated // Use executeQuery() instead.
-=======
     @Deprecated
->>>>>>> 2342ffbc
 	public void closeRunQuery(ResultSet resultSet) throws SQLException {
 		final Statement statement = resultSet.getStatement();
 		resultSet.close();
@@ -4678,10 +4661,6 @@
 	/**
 	 * Notifies observers of errors in the SleuthkitCase.
 	 */
-<<<<<<< HEAD
-=======
-    @Deprecated
->>>>>>> 2342ffbc
 	public interface ErrorObserver {
 
 		void receiveError(Exception ex);
@@ -4693,31 +4672,17 @@
 	 * @param observer The observer to add.
      * @deprecated
 	 */
-<<<<<<< HEAD
 	public static void addErrorObserver(ErrorObserver observer) {
 		sleuthkitCaseErrorObservers.add(observer);
-=======
-    @Deprecated
-	public void addErrorObserver(ErrorObserver observer) {
-		errorObservers.add(observer);
->>>>>>> 2342ffbc
 	}
 
 	/**
 	 * Remove an observer for SleuthkitCase errors.
 	 *
 	 * @param observer The observer to remove.
-<<<<<<< HEAD
 	 */
 	public static void removeErrorObserver(ErrorObserver observer) {
 		int i = sleuthkitCaseErrorObservers.indexOf(observer);
-=======
-	 * @deprecated
-     */
-    @Deprecated
-	public void removerErrorObserver(ErrorObserver observer) {
-		int i = errorObservers.indexOf(observer);
->>>>>>> 2342ffbc
 		if (i >= 0) {
 			sleuthkitCaseErrorObservers.remove(i);
 		}
@@ -4726,16 +4691,11 @@
 	/**
 	 * Submit an error to all clients that are listening.
 	 *
-<<<<<<< HEAD
 	 * @param typeOfError The error type. Different clients may handle different
 	 * types of errors.
-=======
-	 * @param context The context in which the error occurred.
->>>>>>> 2342ffbc
 	 * @param errorMessage A description of the error that occurred.
      * @deprecated
 	 */
-<<<<<<< HEAD
 	private static void notifyError(Exception ex) {
 		for (ErrorObserver observer : sleuthkitCaseErrorObservers) {
 			if (observer != null) {
@@ -4745,12 +4705,6 @@
 					logger.log(Level.WARNING, "Observer client unable to receive message", ex);
 				}
 			}
-=======
-    @Deprecated
-	public void submitError(String context, String errorMessage) {
-		for (ErrorObserver observer : errorObservers) {
-			observer.receiveError(context, errorMessage);
->>>>>>> 2342ffbc
 		}
 	}
 
