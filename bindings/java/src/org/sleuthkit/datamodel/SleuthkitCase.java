--- conflicted
+++ resolved
@@ -896,11 +896,7 @@
 	 *
 	 * @param timezone TZ time zone string to use for ingest of image.
 	 * @param addUnallocSpace Set to true to create virtual files for
-<<<<<<< HEAD
-	 * unallocated space the image.
-=======
 	 * unallocated space in the image.
->>>>>>> f81a21c7
 	 * @param noFatFsOrphans Set to true to skip processing orphan files of FAT
 	 * file systems.
 	 * @return Object that encapsulates control of adding an image via the
@@ -1365,27 +1361,6 @@
 	}
 
 	/**
-<<<<<<< HEAD
-=======
-	 * Get all of the blackboard artifact types that are in use in the
-	 * blackboard.
-	 *
-	 * @return List of blackboard artifact types
-	 * @throws TskCoreException
-	 */
-	public ArrayList<BlackboardArtifact.ARTIFACT_TYPE> getBlackboardArtifactTypesInUse() throws TskCoreException {
-		// @@@ TODO: This should be rewritten as a single query. 		
-		ArrayList<BlackboardArtifact.ARTIFACT_TYPE> allArts = getBlackboardArtifactTypes();
-		ArrayList<BlackboardArtifact.ARTIFACT_TYPE> usedArts = new ArrayList<BlackboardArtifact.ARTIFACT_TYPE>();
-		for (BlackboardArtifact.ARTIFACT_TYPE art : allArts) {
-			if (getBlackboardArtifactsTypeCount(art.getTypeID()) > 0) {
-				usedArts.add(art);
-			}
-		}
-		return usedArts;
-	}
-
-	/**
 	 * Gets the list of all unique artifact IDs in use.
 	 *
 	 * Gets both static and dynamic IDs.
@@ -1422,7 +1397,6 @@
 	}
 
 	/**
->>>>>>> f81a21c7
 	 * Get all blackboard attribute types
 	 *
 	 * Gets both static (in enum) and dynamic attributes types (created by
