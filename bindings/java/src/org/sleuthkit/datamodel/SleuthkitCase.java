/*
 * Sleuth Kit Data Model
 *
 * Copyright 2011-2016 Basis Technology Corp.
 * Contact: carrier <at> sleuthkit <dot> org
 *
 * Licensed under the Apache License, Version 2.0 (the "License");
 * you may not use this file except in compliance with the License.
 * You may obtain a copy of the License at
 *
 *	 http://www.apache.org/licenses/LICENSE-2.0
 *
 * Unless required by applicable law or agreed to in writing, software
 * distributed under the License is distributed on an "AS IS" BASIS,
 * WITHOUT WARRANTIES OR CONDITIONS OF ANY KIND, either express or implied.
 * See the License for the specific language governing permissions and
 * limitations under the License.
 */
package org.sleuthkit.datamodel;

import com.mchange.v2.c3p0.ComboPooledDataSource;
import com.mchange.v2.c3p0.DataSources;
import com.mchange.v2.c3p0.PooledDataSource;
import java.beans.PropertyVetoException;
import java.io.BufferedInputStream;
import java.io.BufferedOutputStream;
import java.io.File;
import java.io.FileInputStream;
import java.io.FileOutputStream;
import java.io.IOException;
import java.io.InputStream;
import java.io.OutputStream;
import java.net.InetAddress;
import java.nio.file.Paths;
import java.sql.Connection;
import java.sql.DriverManager;
import java.sql.PreparedStatement;
import java.sql.ResultSet;
import java.sql.SQLException;
import java.sql.Statement;
import java.util.ArrayList;
import java.util.Arrays;
import java.util.Collection;
import java.util.Collections;
import java.util.Date;
import java.util.EnumMap;
import java.util.HashMap;
import java.util.LinkedHashMap;
import java.util.List;
import java.util.Map;
import java.util.MissingResourceException;
import java.util.ResourceBundle;
import java.util.UUID;
import java.util.concurrent.ConcurrentHashMap;
import java.util.concurrent.locks.ReentrantReadWriteLock;
import java.util.logging.Level;
import java.util.logging.Logger;
import org.postgresql.util.PSQLException;
import org.postgresql.util.PSQLState;
import org.sleuthkit.datamodel.BlackboardArtifact.ARTIFACT_TYPE;
import org.sleuthkit.datamodel.BlackboardAttribute.ATTRIBUTE_TYPE;
import org.sleuthkit.datamodel.BlackboardAttribute.TSK_BLACKBOARD_ATTRIBUTE_VALUE_TYPE;
import org.sleuthkit.datamodel.IngestJobInfo.IngestJobStatusType;
import org.sleuthkit.datamodel.IngestModuleInfo.IngestModuleType;
import org.sleuthkit.datamodel.SleuthkitJNI.CaseDbHandle.AddImageProcess;
import org.sleuthkit.datamodel.TskData.DbType;
import org.sleuthkit.datamodel.TskData.FileKnown;
import org.sleuthkit.datamodel.TskData.ObjectType;
import org.sleuthkit.datamodel.TskData.TSK_DB_FILES_TYPE_ENUM;
import org.sleuthkit.datamodel.TskData.TSK_FS_META_FLAG_ENUM;
import org.sleuthkit.datamodel.TskData.TSK_FS_META_TYPE_ENUM;
import org.sleuthkit.datamodel.TskData.TSK_FS_NAME_FLAG_ENUM;
import org.sleuthkit.datamodel.TskData.TSK_FS_NAME_TYPE_ENUM;
import org.sqlite.SQLiteConfig;
import org.sqlite.SQLiteDataSource;
import org.sqlite.SQLiteJDBCLoader;

/**
 * Represents the case database with methods that provide abstractions for
 * database operations.
 */
public class SleuthkitCase {

	private static final int SCHEMA_VERSION_NUMBER = 5; // This must be the same as TSK_SCHEMA_VER in tsk/auto/tsk_db.h.				
	private static final long BASE_ARTIFACT_ID = Long.MIN_VALUE; // Artifact ids will start at the lowest negative value
	private static final Logger logger = Logger.getLogger(SleuthkitCase.class.getName());
	private static final ResourceBundle bundle = ResourceBundle.getBundle("org.sleuthkit.datamodel.Bundle");
	private static final int IS_REACHABLE_TIMEOUT_MS = 1000;
	private static final String SQL_ERROR_CONNECTION_GROUP = "08";
	private static final String SQL_ERROR_AUTHENTICATION_GROUP = "28";
	private static final String SQL_ERROR_PRIVILEGE_GROUP = "42";
	private static final String SQL_ERROR_RESOURCE_GROUP = "53";
	private static final String SQL_ERROR_LIMIT_GROUP = "54";
	private static final String SQL_ERROR_INTERNAL_GROUP = "xx";
	private static final int MIN_USER_DEFINED_TYPE_ID = 10000;
	private final ConnectionPool connections;
	private final ResultSetHelper rsHelper = new ResultSetHelper(this);
	private final Map<Long, VirtualDirectory> rootIdsToCarvedFileDirs = new HashMap<Long, VirtualDirectory>();
	private final Map<Long, FileSystem> fileSystemIdMap = new HashMap<Long, FileSystem>(); // Cache for file system files.
	private final ArrayList<ErrorObserver> sleuthkitCaseErrorObservers = new ArrayList<ErrorObserver>();
	private final String dbPath;
	private final DbType dbType;
	private final String caseDirPath;
	private SleuthkitJNI.CaseDbHandle caseHandle;
	private int versionNumber;
	private String dbBackupPath;
	private Map<Integer, BlackboardArtifact.Type> typeIdToArtifactTypeMap;
	private Map<Integer, BlackboardAttribute.Type> typeIdToAttributeTypeMap;
	private Map<String, BlackboardArtifact.Type> typeNameToArtifactTypeMap;
	private Map<String, BlackboardAttribute.Type> typeNameToAttributeTypeMap;
	private long nextArtifactId; // Used to ensure artifact ids come from the desired range.
	// This read/write lock is used to implement a layer of locking on top of 
	// the locking protocol provided by the underlying SQLite database. The Java
	// locking protocol improves performance for reasons that are not currently
	// understood. Note that the lock is contructed to use a fairness policy.
	private final ReentrantReadWriteLock rwLock = new ReentrantReadWriteLock(true);

	/**
	 * Attempts to connect to the database with the passed in settings, throws
	 * if the settings are not sufficient to connect to the database type
	 * indicated. Only attempts to connect to remote databases.
	 *
	 * When issues occur, it attempts to diagnose them by looking at the
	 * exception messages, returning the appropriate user-facing text for the
	 * exception received. This method expects the Exceptions messages to be in
	 * English and compares against English text.
	 *
	 * @param info The connection information
	 *
	 * @throws org.sleuthkit.datamodel.TskCoreException
	 */
	public static void tryConnect(CaseDbConnectionInfo info) throws TskCoreException {
		// Check if we can talk to the database.		
		if (info.getHost() == null || info.getHost().isEmpty()) {
			throw new TskCoreException(bundle.getString("DatabaseConnectionCheck.MissingHostname")); //NON-NLS
		} else if (info.getPort() == null || info.getPort().isEmpty()) {
			throw new TskCoreException(bundle.getString("DatabaseConnectionCheck.MissingPort")); //NON-NLS
		} else if (info.getUserName() == null || info.getUserName().isEmpty()) {
			throw new TskCoreException(bundle.getString("DatabaseConnectionCheck.MissingUsername")); //NON-NLS
		} else if (info.getPassword() == null || info.getPassword().isEmpty()) {
			throw new TskCoreException(bundle.getString("DatabaseConnectionCheck.MissingPassword")); //NON-NLS
		}

		try {
			Class.forName("org.postgresql.Driver"); //NON-NLS
			Connection conn = DriverManager.getConnection("jdbc:postgresql://" + info.getHost() + ":" + info.getPort() + "/postgres", info.getUserName(), info.getPassword()); //NON-NLS
			if (conn != null) {
				conn.close();
			}
		} catch (SQLException ex) {
			String result;
			String sqlState = ex.getSQLState().toLowerCase();
			if (sqlState.startsWith(SQL_ERROR_CONNECTION_GROUP)) {
				try {
					if (InetAddress.getByName(info.getHost()).isReachable(IS_REACHABLE_TIMEOUT_MS)) {
						// if we can reach the host, then it's probably port problem
						result = bundle.getString("DatabaseConnectionCheck.Port"); //NON-NLS
					} else {
						result = bundle.getString("DatabaseConnectionCheck.HostnameOrPort"); //NON-NLS
					}
				} catch (IOException any) {
					// it may be anything
					result = bundle.getString("DatabaseConnectionCheck.Everything"); //NON-NLS
				} catch (MissingResourceException any) {
					// it may be anything
					result = bundle.getString("DatabaseConnectionCheck.Everything"); //NON-NLS
				}
			} else if (sqlState.startsWith(SQL_ERROR_AUTHENTICATION_GROUP)) {
				result = bundle.getString("DatabaseConnectionCheck.Authentication"); //NON-NLS
			} else if (sqlState.startsWith(SQL_ERROR_PRIVILEGE_GROUP)) {
				result = bundle.getString("DatabaseConnectionCheck.Access"); //NON-NLS
			} else if (sqlState.startsWith(SQL_ERROR_RESOURCE_GROUP)) {
				result = bundle.getString("DatabaseConnectionCheck.ServerDiskSpace"); //NON-NLS
			} else if (sqlState.startsWith(SQL_ERROR_LIMIT_GROUP)) {
				result = bundle.getString("DatabaseConnectionCheck.ServerRestart"); //NON-NLS
			} else if (sqlState.startsWith(SQL_ERROR_INTERNAL_GROUP)) {
				result = bundle.getString("DatabaseConnectionCheck.InternalServerIssue"); //NON-NLS
			} else {
				result = bundle.getString("DatabaseConnectionCheck.Connection"); //NON-NLS
			}
			throw new TskCoreException(result);
		} catch (ClassNotFoundException ex) {
			throw new TskCoreException(bundle.getString("DatabaseConnectionCheck.Installation")); //NON-NLS
		}
	}

	/**
	 * Private constructor, clients must use newCase() or openCase() method to
	 * create an instance of this class.
	 *
	 * @param dbPath     The full path to a SQLite case database file.
	 * @param caseHandle A handle to a case database object in the native code
	 *                   SleuthKit layer.
	 * @param dbType     The type of database we're dealing with
	 *
	 * @throws Exception
	 */
	private SleuthkitCase(String dbPath, SleuthkitJNI.CaseDbHandle caseHandle, DbType dbType) throws Exception {
		Class.forName("org.sqlite.JDBC");
		this.dbPath = dbPath;
		this.dbType = dbType;
		this.caseDirPath = new java.io.File(dbPath).getParentFile().getAbsolutePath();
		this.connections = new SQLiteConnections(dbPath);
		init(caseHandle);
		updateDatabaseSchema(dbPath);
		logSQLiteJDBCDriverInfo();
		// Initializing ingest module types is done here because it is possible 
		// the table is not there when init is called. It must be there after
		// the schema update.
		CaseDbConnection connection = connections.getConnection();
		this.initIngestModuleTypes(connection);
		this.initIngestStatusTypes(connection);
		connection.close();
	}

	/**
	 * Private constructor, clients must use newCase() or openCase() method to
	 * create an instance of this class.
	 *
	 * @param host        The PostgreSQL database server.
	 * @param port        The port to use connect to the PostgreSQL database
	 *                    server.
	 * @param dbName      The name of the case database.
	 * @param userName    The user name to use to connect to the case database.
	 * @param password    The password to use to connect to the case database.
	 * @param caseHandle  A handle to a case database object in the native code
	 * @param dbType      The type of database we're dealing with SleuthKit
	 *                    layer.
	 * @param caseDirPath The path to the root case directory.
	 *
	 * @throws Exception
	 */
	private SleuthkitCase(String host, int port, String dbName, String userName, String password, SleuthkitJNI.CaseDbHandle caseHandle, String caseDirPath, DbType dbType) throws Exception {
		this.dbPath = "";
		this.dbType = dbType;
		this.caseDirPath = caseDirPath;
		this.connections = new PostgreSQLConnections(host, port, dbName, userName, password);
		init(caseHandle);
		updateDatabaseSchema(null);
		// Initializing ingest module types is done here because it is possible 
		// the table is not there when init is called. It must be there after
		// the schema update.
		CaseDbConnection connection = connections.getConnection();
		this.initIngestModuleTypes(connection);
		this.initIngestStatusTypes(connection);
		connection.close();
	}

	private void init(SleuthkitJNI.CaseDbHandle caseHandle) throws Exception {
		this.caseHandle = caseHandle;
		typeIdToArtifactTypeMap = new ConcurrentHashMap<Integer, BlackboardArtifact.Type>();
		typeIdToAttributeTypeMap = new ConcurrentHashMap<Integer, BlackboardAttribute.Type>();
		typeNameToArtifactTypeMap = new ConcurrentHashMap<String, BlackboardArtifact.Type>();
		typeNameToAttributeTypeMap = new ConcurrentHashMap<String, BlackboardAttribute.Type>();
		initBlackboardArtifactTypes();
		initBlackboardAttributeTypes();
		initNextArtifactId();
	}

	/**
	 * Make sure the predefined artifact types are in the artifact types table.
	 *
	 * @throws SQLException
	 */
	private void initBlackboardArtifactTypes() throws SQLException, TskCoreException {
		CaseDbConnection connection = connections.getConnection();
		Statement statement = null;
		ResultSet resultSet = null;
		try {
			statement = connection.createStatement();
			for (ARTIFACT_TYPE type : ARTIFACT_TYPE.values()) {
				resultSet = connection.executeQuery(statement, "SELECT COUNT(*) FROM blackboard_artifact_types WHERE artifact_type_id = '" + type.getTypeID() + "'"); //NON-NLS
				resultSet.next();
				if (resultSet.getLong(1) == 0) {
					connection.executeUpdate(statement, "INSERT INTO blackboard_artifact_types (artifact_type_id, type_name, display_name) VALUES (" + type.getTypeID() + " , '" + type.getLabel() + "', '" + type.getDisplayName() + "')"); //NON-NLS
				}
				resultSet.close();
				resultSet = null;
				this.typeIdToArtifactTypeMap.put(type.getTypeID(), new BlackboardArtifact.Type(type));
				this.typeNameToArtifactTypeMap.put(type.getLabel(), new BlackboardArtifact.Type(type));
			}
			if (dbType == DbType.POSTGRESQL) {
				int newPrimaryKeyIndex = Collections.max(Arrays.asList(ARTIFACT_TYPE.values())).getTypeID() + 1;
				statement.execute("ALTER SEQUENCE blackboard_artifact_types_artifact_type_id_seq RESTART WITH " + newPrimaryKeyIndex);
			}
		} finally {
			closeResultSet(resultSet);
			closeStatement(statement);
			connection.close();
		}
	}

	/**
	 * Make sure the predefined artifact attribute types are in the artifact
	 * attribute types table.
	 *
	 * @throws SQLException
	 */
	private void initBlackboardAttributeTypes() throws SQLException, TskCoreException {
		CaseDbConnection connection = connections.getConnection();
		Statement statement = null;
		ResultSet resultSet = null;
		try {
			statement = connection.createStatement();
			for (ATTRIBUTE_TYPE type : ATTRIBUTE_TYPE.values()) {
				resultSet = connection.executeQuery(statement, "SELECT COUNT(*) FROM blackboard_attribute_types WHERE attribute_type_id = '" + type.getTypeID() + "'"); //NON-NLS
				resultSet.next();
				if (resultSet.getLong(1) == 0) {
					connection.executeUpdate(statement, "INSERT INTO blackboard_attribute_types (attribute_type_id, type_name, display_name, value_type) VALUES (" + type.getTypeID() + ", '" + type.getLabel() + "', '" + type.getDisplayName() + "', '" + type.getValueType().getType() + "')"); //NON-NLS
				}
				resultSet.close();
				resultSet = null;
				this.typeIdToAttributeTypeMap.put(type.getTypeID(), new BlackboardAttribute.Type(type));
				this.typeNameToAttributeTypeMap.put(type.getLabel(), new BlackboardAttribute.Type(type));
			}
			if (this.dbType == DbType.POSTGRESQL) {
				int newPrimaryKeyIndex = Collections.max(Arrays.asList(ATTRIBUTE_TYPE.values())).getTypeID() + 1;
				statement.execute("ALTER SEQUENCE blackboard_attribute_types_attribute_type_id_seq RESTART WITH " + newPrimaryKeyIndex);
			}
		} finally {
			closeResultSet(resultSet);
			closeStatement(statement);
			connection.close();
		}
	}

	/**
	 * Initialize the next artifact id. If there are entries in the
	 * blackboard_artifacts table we will use max(artifact_id) + 1 otherwise we
	 * will initialize the value to 0x8000000000000000 (the maximum negative
	 * signed long).
	 *
	 * @throws TskCoreException
	 * @throws SQLException
	 */
	private void initNextArtifactId() throws TskCoreException, SQLException {
		CaseDbConnection connection = connections.getConnection();
		Statement statement = null;
		ResultSet resultSet = null;
		try {
			statement = connection.createStatement();
			resultSet = connection.executeQuery(statement, "SELECT MAX(artifact_id) FROM blackboard_artifacts");
			resultSet.next();
			this.nextArtifactId = resultSet.getLong(1) + 1;
			if (this.nextArtifactId == 1) {
				this.nextArtifactId = BASE_ARTIFACT_ID;
			}
		} finally {
			closeResultSet(resultSet);
			closeStatement(statement);
			connection.close();
		}
	}

	/**
	 * Modify the case database to bring it up-to-date with the current version
	 * of the database schema.
	 *
	 * @throws Exception
	 */
	private void updateDatabaseSchema(String dbPath) throws Exception {
		CaseDbConnection connection = connections.getConnection();
		ResultSet resultSet = null;
		Statement statement = null;
		try {
			connection.beginTransaction();

			// Get the schema version number of the case database from the tsk_db_info table.
			int schemaVersionNumber = SCHEMA_VERSION_NUMBER;
			statement = connection.createStatement();
			resultSet = connection.executeQuery(statement, "SELECT schema_ver FROM tsk_db_info"); //NON-NLS
			if (resultSet.next()) {
				schemaVersionNumber = resultSet.getInt("schema_ver"); //NON-NLS
			}
			resultSet.close();
			resultSet = null;
			statement.close();
			statement = null;

			// Do the schema update(s), if needed.
			if (SCHEMA_VERSION_NUMBER != schemaVersionNumber) {
				if (null != dbPath) {
					// Make a backup copy of the database. Client code can get the path of the backup
					// using the getBackupDatabasePath() method.
					String backupFilePath = dbPath + ".schemaVer" + schemaVersionNumber + ".backup"; //NON-NLS
					copyCaseDB(backupFilePath);
					dbBackupPath = backupFilePath;
				}

				// ***CALL SCHEMA UPDATE METHODS HERE***
				// Each method should examine the schema number passed to it and either:
				//    a. do nothing and return the schema version number unchanged, or
				//    b. upgrade the database and then increment and return the schema version number.
				schemaVersionNumber = updateFromSchema2toSchema3(schemaVersionNumber, connection);
				schemaVersionNumber = updateFromSchema3toSchema4(schemaVersionNumber, connection);
				schemaVersionNumber = updateFromSchema4toSchema5(schemaVersionNumber, connection);

				// Write the updated schema version number to the the tsk_db_info table.
				statement = connection.createStatement();
				connection.executeUpdate(statement, "UPDATE tsk_db_info SET schema_ver = " + schemaVersionNumber); //NON-NLS
				statement.close();
				statement = null;
			}
			versionNumber = schemaVersionNumber;

			connection.commitTransaction();
		} catch (Exception ex) { // Cannot do exception multi-catch in Java 6, so use catch-all.
			connection.rollbackTransaction();
			throw ex;
		} finally {
			closeResultSet(resultSet);
			closeStatement(statement);
			connection.close();
		}
	}

	/**
	 * Make a duplicate / backup copy of the current case database. Makes a new
	 * copy only, and continues to use the current connection.
	 *
	 * @param newDBPath Path to the copy to be created. File will be overwritten
	 *                  if it exists.
	 *
	 * @throws IOException if copying fails.
	 */
	public void copyCaseDB(String newDBPath) throws IOException {
		if (dbPath.isEmpty()) {
			throw new IOException("Copying case database files is not supported for this type of case database"); //NON-NLS
		}
		InputStream in = null;
		OutputStream out = null;
		acquireExclusiveLock();
		try {
			InputStream inFile = new FileInputStream(dbPath);
			in = new BufferedInputStream(inFile);
			OutputStream outFile = new FileOutputStream(newDBPath);
			out = new BufferedOutputStream(outFile);
			int bytesRead = 0;
			while ((bytesRead = in.read()) != -1) {
				out.write(bytesRead);
			}
		} finally {
			try {
				if (in != null) {
					in.close();
				}
				if (out != null) {
					out.flush();
					out.close();
				}
			} catch (IOException e) {
				logger.log(Level.WARNING, "Could not close streams after db copy", e); //NON-NLS
			}
			releaseExclusiveLock();
		}
	}

	/**
	 * Write some SQLite JDBC driver details to the log file.
	 */
	private void logSQLiteJDBCDriverInfo() {
		try {
			SleuthkitCase.logger.info(String.format("sqlite-jdbc version %s loaded in %s mode", //NON-NLS
					SQLiteJDBCLoader.getVersion(), SQLiteJDBCLoader.isNativeMode()
							? "native" : "pure-java")); //NON-NLS		
		} catch (Exception ex) {
			SleuthkitCase.logger.log(Level.SEVERE, "Error querying case database mode", ex);
		}
	}

	/**
	 * Updates a schema version 2 database to a schema version 3 database.
	 *
	 * @param schemaVersionNumber The current schema version number of the
	 *                            database.
	 * @param connection          A connection to the case database.
	 *
	 * @return The new database schema version.
	 *
	 * @throws SQLException     If there is an error completing a database
	 *                          operation.
	 * @throws TskCoreException If there is an error completing a database
	 *                          operation via another SleuthkitCase method.
	 */
	@SuppressWarnings("deprecation")
	private int updateFromSchema2toSchema3(int schemaVersionNumber, CaseDbConnection connection) throws SQLException, TskCoreException {
		if (schemaVersionNumber != 2) {
			return schemaVersionNumber;
		}
		Statement statement = null;
		Statement updateStatement = null;
		ResultSet resultSet = null;
		try {
			statement = connection.createStatement();

			// Add new tables for tags.
			statement.execute("CREATE TABLE tag_names (tag_name_id INTEGER PRIMARY KEY, display_name TEXT UNIQUE, description TEXT NOT NULL, color TEXT NOT NULL)"); //NON-NLS
			statement.execute("CREATE TABLE content_tags (tag_id INTEGER PRIMARY KEY, obj_id INTEGER NOT NULL, tag_name_id INTEGER NOT NULL, comment TEXT NOT NULL, begin_byte_offset INTEGER NOT NULL, end_byte_offset INTEGER NOT NULL)"); //NON-NLS
			statement.execute("CREATE TABLE blackboard_artifact_tags (tag_id INTEGER PRIMARY KEY, artifact_id INTEGER NOT NULL, tag_name_id INTEGER NOT NULL, comment TEXT NOT NULL)"); //NON-NLS

			// Add a new table for reports.
			statement.execute("CREATE TABLE reports (report_id INTEGER PRIMARY KEY, path TEXT NOT NULL, crtime INTEGER NOT NULL, src_module_name TEXT NOT NULL, report_name TEXT NOT NULL)"); //NON-NLS

			// Add new columns to the image info table.
			statement.execute("ALTER TABLE tsk_image_info ADD COLUMN size INTEGER;"); //NON-NLS
			statement.execute("ALTER TABLE tsk_image_info ADD COLUMN md5 TEXT;"); //NON-NLS
			statement.execute("ALTER TABLE tsk_image_info ADD COLUMN display_name TEXT;"); //NON-NLS

			// Add a new column to the file system info table.
			statement.execute("ALTER TABLE tsk_fs_info ADD COLUMN display_name TEXT;"); //NON-NLS

			// Add a new column to the file table.
			statement.execute("ALTER TABLE tsk_files ADD COLUMN meta_seq INTEGER;"); //NON-NLS

			// Add new columns and indexes to the attributes table and populate the
			// new column. Note that addition of the new column is a denormalization 
			// to optimize attribute queries.
			statement.execute("ALTER TABLE blackboard_attributes ADD COLUMN artifact_type_id INTEGER NULL NOT NULL DEFAULT -1;"); //NON-NLS
			statement.execute("CREATE INDEX attribute_artifactTypeId ON blackboard_attributes(artifact_type_id);"); //NON-NLS
			statement.execute("CREATE INDEX attribute_valueText ON blackboard_attributes(value_text);"); //NON-NLS
			statement.execute("CREATE INDEX attribute_valueInt32 ON blackboard_attributes(value_int32);"); //NON-NLS
			statement.execute("CREATE INDEX attribute_valueInt64 ON blackboard_attributes(value_int64);"); //NON-NLS
			statement.execute("CREATE INDEX attribute_valueDouble ON blackboard_attributes(value_double);"); //NON-NLS
			resultSet = statement.executeQuery(
					"SELECT attrs.artifact_id, arts.artifact_type_id " //NON-NLS
					+ "FROM blackboard_attributes AS attrs " //NON-NLS
					+ "INNER JOIN blackboard_artifacts AS arts " //NON-NLS
					+ "WHERE attrs.artifact_id = arts.artifact_id;"); //NON-NLS
			updateStatement = connection.createStatement();
			while (resultSet.next()) {
				long artifactId = resultSet.getLong(1);
				int artifactTypeId = resultSet.getInt(2);
				updateStatement.executeUpdate(
						"UPDATE blackboard_attributes " //NON-NLS
						+ "SET artifact_type_id = " + artifactTypeId + " " //NON-NLS
						+ "WHERE blackboard_attributes.artifact_id = " + artifactId + ";"); //NON-NLS					
			}
			resultSet.close();
			resultSet = null;

			// Convert existing tag artifact and attribute rows to rows in the new tags tables.
			// TODO: This code depends on prepared statements that could evolve with
			// time, breaking this upgrade. The code that follows should be rewritten 
			// to do everything with SQL specific to case database schema version 2.
			HashMap<String, TagName> tagNames = new HashMap<String, TagName>();
			for (BlackboardArtifact artifact : getBlackboardArtifacts(ARTIFACT_TYPE.TSK_TAG_FILE)) {
				Content content = getContentById(artifact.getObjectID());
				String name = ""; //NON-NLS
				String comment = ""; //NON-NLS
				ArrayList<BlackboardAttribute> attributes = getBlackboardAttributes(artifact);
				for (BlackboardAttribute attribute : attributes) {
					if (attribute.getAttributeTypeID() == ATTRIBUTE_TYPE.TSK_TAG_NAME.getTypeID()) {
						name = attribute.getValueString();
					} else if (attribute.getAttributeTypeID() == ATTRIBUTE_TYPE.TSK_COMMENT.getTypeID()) {
						comment = attribute.getValueString();
					}
				}
				if (!name.isEmpty()) {
					TagName tagName;
					if (tagNames.containsKey(name)) {
						tagName = tagNames.get(name);
					} else {
						tagName = addTagName(name, "", TagName.HTML_COLOR.NONE); //NON-NLS
						tagNames.put(name, tagName);
					}
					addContentTag(content, tagName, comment, 0, content.getSize() - 1);
				}
			}
			for (BlackboardArtifact artifact : getBlackboardArtifacts(ARTIFACT_TYPE.TSK_TAG_ARTIFACT)) {
				long taggedArtifactId = -1;
				String name = ""; //NON-NLS
				String comment = ""; //NON-NLS
				ArrayList<BlackboardAttribute> attributes = getBlackboardAttributes(artifact);
				for (BlackboardAttribute attribute : attributes) {
					if (attribute.getAttributeTypeID() == ATTRIBUTE_TYPE.TSK_TAG_NAME.getTypeID()) {
						name = attribute.getValueString();
					} else if (attribute.getAttributeTypeID() == ATTRIBUTE_TYPE.TSK_COMMENT.getTypeID()) {
						comment = attribute.getValueString();
					} else if (attribute.getAttributeTypeID() == ATTRIBUTE_TYPE.TSK_TAGGED_ARTIFACT.getTypeID()) {
						taggedArtifactId = attribute.getValueLong();
					}
				}
				if (taggedArtifactId != -1 && !name.isEmpty()) {
					TagName tagName;
					if (tagNames.containsKey(name)) {
						tagName = tagNames.get(name);
					} else {
						tagName = addTagName(name, "", TagName.HTML_COLOR.NONE); //NON-NLS
						tagNames.put(name, tagName);
					}
					addBlackboardArtifactTag(getBlackboardArtifact(taggedArtifactId), tagName, comment);
				}
			}
			statement.execute(
					"DELETE FROM blackboard_attributes WHERE artifact_id IN " //NON-NLS
<<<<<<< HEAD
					+ "(SELECT artifact_id FROM blackboard_artifacts WHERE artifact_type_id = " + ARTIFACT_TYPE.TSK_TAG_FILE.getTypeID() //NON-NLS
					+ " OR artifact_type_id = " + ARTIFACT_TYPE.TSK_TAG_ARTIFACT.getTypeID() + ");"); //NON-NLS
			statement.execute(
					"DELETE FROM blackboard_artifacts WHERE " //NON-NLS
					+ "artifact_type_id = " + ARTIFACT_TYPE.TSK_TAG_FILE.getTypeID() //NON-NLS
=======
					+ "(SELECT artifact_id FROM blackboard_artifacts WHERE artifact_type_id = " //NON-NLS
					+ ARTIFACT_TYPE.TSK_TAG_FILE.getTypeID()
					+ " OR artifact_type_id = " + ARTIFACT_TYPE.TSK_TAG_ARTIFACT.getTypeID() + ");"); //NON-NLS
			statement.execute(
					"DELETE FROM blackboard_artifacts WHERE artifact_type_id = " //NON-NLS
					+ ARTIFACT_TYPE.TSK_TAG_FILE.getTypeID()
>>>>>>> 1de847ab
					+ " OR artifact_type_id = " + ARTIFACT_TYPE.TSK_TAG_ARTIFACT.getTypeID() + ";"); //NON-NLS

			return 3;
		} finally {
			closeStatement(updateStatement);
			closeResultSet(resultSet);
			closeStatement(statement);
			connection.close();
		}
	}

	/**
	 * Updates a schema version 3 database to a schema version 4 database.
	 *
	 * @param schemaVersionNumber The current schema version number of the
	 *                            database.
	 * @param connection          A connection to the case database.
	 *
	 * @return The new database schema version.
	 *
	 * @throws SQLException     If there is an error completing a database
	 *                          operation.
	 * @throws TskCoreException If there is an error completing a database
	 *                          operation via another SleuthkitCase method.
	 */
	private int updateFromSchema3toSchema4(int schemaVersionNumber, CaseDbConnection connection) throws SQLException, TskCoreException {
		if (schemaVersionNumber != 3) {
			return schemaVersionNumber;
		}

		Statement statement = null;
		ResultSet resultSet = null;
		Statement queryStatement = null;
		ResultSet queryResultSet = null;
		Statement updateStatement = null;
		try {
			// Add mime_type column to tsk_files table. Populate with general 
			// info artifact file signature data.
			statement = connection.createStatement();
			updateStatement = connection.createStatement();
			statement.execute("ALTER TABLE tsk_files ADD COLUMN mime_type TEXT;");
			resultSet = statement.executeQuery("SELECT files.obj_id, attrs.value_text "
					+ "FROM tsk_files AS files, blackboard_attributes AS attrs, blackboard_artifacts AS arts "
					+ "WHERE files.obj_id = arts.obj_id AND "
					+ "arts.artifact_id = attrs.artifact_id AND "
					+ "arts.artifact_type_id = 1 AND "
					+ "attrs.attribute_type_id = 62");
			while (resultSet.next()) {
				updateStatement.executeUpdate(
						"UPDATE tsk_files " //NON-NLS
						+ "SET mime_type = '" + resultSet.getString(2) + "' " //NON-NLS
						+ "WHERE tsk_files.obj_id = " + resultSet.getInt(1) + ";"); //NON-NLS	
			}
			resultSet.close();

			// Add value_type column to blackboard_attribute_types table.
			statement.execute("ALTER TABLE blackboard_attribute_types ADD COLUMN value_type INTEGER NOT NULL DEFAULT -1;");
			resultSet = statement.executeQuery("SELECT * FROM blackboard_attribute_types AS types"); //NON-NLS			
			while (resultSet.next()) {
				int attributeTypeId = resultSet.getInt("attribute_type_id");
				String attributeLabel = resultSet.getString("type_name");
				if (attributeTypeId < MIN_USER_DEFINED_TYPE_ID) {
					updateStatement.executeUpdate(
							"UPDATE blackboard_attribute_types " //NON-NLS
							+ "SET value_type = " + ATTRIBUTE_TYPE.fromLabel(attributeLabel).getValueType().getType() + " " //NON-NLS
							+ "WHERE blackboard_attribute_types.attribute_type_id = " + attributeTypeId + ";"); //NON-NLS	
				}
			}
			resultSet.close();

			// Add a data_sources_info table.
			queryStatement = connection.createStatement();
			statement.execute("CREATE TABLE data_source_info (obj_id INTEGER PRIMARY KEY, device_id TEXT NOT NULL, time_zone TEXT NOT NULL, FOREIGN KEY(obj_id) REFERENCES tsk_objects(obj_id));");
			resultSet = statement.executeQuery("SELECT * FROM tsk_objects WHERE par_obj_id IS NULL");
			while (resultSet.next()) {
				long objectId = resultSet.getLong("obj_id");
				String timeZone = "";
				queryResultSet = queryStatement.executeQuery("SELECT tzone FROM tsk_image_info WHERE obj_id = " + objectId);
				if (queryResultSet.next()) {
					timeZone = queryResultSet.getString("tzone");
				}
				queryResultSet.close();
				updateStatement.executeUpdate("INSERT INTO data_source_info (obj_id, device_id, time_zone) "
						+ "VALUES(" + objectId + ", '" + UUID.randomUUID().toString() + "' , '" + timeZone + "');");
			}
			resultSet.close();

			// Add data_source_obj_id column to the tsk_files table. 
			//
			// NOTE: A new case database will have the following FK constraint: 
			//
			// REFERENCES data_source_info (obj_id)
			//
			// The constraint is sacrificed here to avoid having to create and
			// populate a new tsk_files table.
			//
			// TODO: Do this right.
			statement.execute("ALTER TABLE tsk_files ADD COLUMN data_source_obj_id BIGINT NOT NULL DEFAULT -1;");
			resultSet = statement.executeQuery("SELECT tsk_files.obj_id, par_obj_id FROM tsk_files, tsk_objects WHERE tsk_files.obj_id = tsk_objects.obj_id");
			while (resultSet.next()) {
				long fileId = resultSet.getLong("obj_id");
				long dataSourceId = getDataSourceObjectId(connection, fileId);
				updateStatement.executeUpdate("UPDATE tsk_files SET data_source_obj_id = " + dataSourceId + " WHERE obj_id = " + fileId + ";");
			}
			resultSet.close();

			return 4;

		} finally {
			closeResultSet(queryResultSet);
			closeStatement(queryStatement);
			closeStatement(updateStatement);
			closeResultSet(resultSet);
			closeStatement(statement);
		}

	}

	/**
	 * Updates a schema version 4 database to a schema version 5 database.
	 *
	 * @param schemaVersionNumber The current schema version number of the
	 *                            database.
	 * @param connection          A connection to the case database.
	 *
	 * @return The new database schema version.
	 *
	 * @throws SQLException     If there is an error completing a database
	 *                          operation.
	 * @throws TskCoreException If there is an error completing a database
	 *                          operation via another SleuthkitCase method.
	 */
	private int updateFromSchema4toSchema5(int schemaVersionNumber, CaseDbConnection connection) throws SQLException, TskCoreException {
		if (schemaVersionNumber != 4) {
			return schemaVersionNumber;
		}
		Statement statement = null;
		try {
			statement = connection.createStatement();
			statement.execute("CREATE TABLE ingest_module_types (type_id INTEGER PRIMARY KEY, type_name TEXT NOT NULL)"); //NON-NLS
			statement.execute("CREATE TABLE ingest_job_status_types (type_id INTEGER PRIMARY KEY, type_name TEXT NOT NULL)"); //NON-NLS
			if (this.dbType.equals(DbType.SQLITE)) {
				statement.execute("CREATE TABLE ingest_modules (ingest_module_id INTEGER PRIMARY KEY, display_name TEXT NOT NULL, unique_name TEXT UNIQUE NOT NULL, type_id INTEGER NOT NULL, version TEXT NOT NULL, FOREIGN KEY(type_id) REFERENCES ingest_module_types(type_id));"); //NON-NLS
				statement.execute("CREATE TABLE ingest_jobs (ingest_job_id INTEGER PRIMARY KEY, obj_id BIGINT NOT NULL, host_name TEXT NOT NULL, start_date_time BIGINT NOT NULL, end_date_time BIGINT NOT NULL, status_id INTEGER NOT NULL, settings_dir TEXT, FOREIGN KEY(obj_id) REFERENCES tsk_objects(obj_id), FOREIGN KEY(status_id) REFERENCES ingest_job_status_types(type_id));"); //NON-NLS
			} else {
				statement.execute("CREATE TABLE ingest_modules (ingest_module_id BIGSERIAL PRIMARY KEY, display_name TEXT NOT NULL, unique_name TEXT UNIQUE NOT NULL, type_id INTEGER NOT NULL, version TEXT NOT NULL, FOREIGN KEY(type_id) REFERENCES ingest_module_types(type_id));"); //NON-NLS
				statement.execute("CREATE TABLE ingest_jobs (ingest_job_id BIGSERIAL PRIMARY KEY, obj_id BIGINT NOT NULL, host_name TEXT NOT NULL, start_date_time BIGINT NOT NULL, end_date_time BIGINT NOT NULL, status_id INTEGER NOT NULL, settings_dir TEXT, FOREIGN KEY(obj_id) REFERENCES tsk_objects(obj_id), FOREIGN KEY(status_id) REFERENCES ingest_job_status_types(type_id));"); //NON-NLS
			}

			statement.execute("CREATE TABLE ingest_job_modules (ingest_job_id INTEGER, ingest_module_id INTEGER, pipeline_position INTEGER, PRIMARY KEY(ingest_job_id, ingest_module_id), FOREIGN KEY(ingest_job_id) REFERENCES ingest_jobs(ingest_job_id), FOREIGN KEY(ingest_module_id) REFERENCES ingest_modules(ingest_module_id));"); //NON-NLS
			initIngestModuleTypes(connection);
			initIngestStatusTypes(connection);
			return 5;
		} finally {
			closeStatement(statement);
		}
	}

	private void initIngestModuleTypes(CaseDbConnection connection) throws TskCoreException {
		Statement s = null;
		ResultSet rs = null;
		try {
			s = connection.createStatement();
			for (IngestModuleType type : IngestModuleType.values()) {
				rs = connection.executeQuery(s, "SELECT type_id FROM ingest_module_types WHERE type_id=" + type.ordinal() + ";");
				if (!rs.next()) {
					s.execute("INSERT INTO ingest_module_types (type_id, type_name) VALUES (" + type.ordinal() + ", '" + type.toString() + "');");
				}
				rs.close();
				rs = null;
			}
		} catch (SQLException ex) {
			throw new TskCoreException("Error adding ingest module types to table.", ex);
		} finally {
			closeResultSet(rs);
			closeStatement(s);
		}
	}

	private void initIngestStatusTypes(CaseDbConnection connection) throws TskCoreException {
		Statement s = null;
		ResultSet rs = null;
		try {
			s = connection.createStatement();
			for (IngestJobStatusType type : IngestJobStatusType.values()) {
				rs = connection.executeQuery(s, "SELECT type_id FROM ingest_job_status_types WHERE type_id=" + type.ordinal() + ";");
				if (!rs.next()) {
					s.execute("INSERT INTO ingest_job_status_types (type_id, type_name) VALUES (" + type.ordinal() + ", '" + type.toString() + "');");
				}
				rs.close();
				rs = null;
			}
		} catch (SQLException ex) {
			throw new TskCoreException("Error adding ingest module types to table.", ex);
		} finally {
			closeResultSet(rs);
			closeStatement(s);
		}
	}

	/**
	 * Returns case database schema version number.
	 *
	 * @return The schema version number as an integer.
	 */
	public int getSchemaVersion() {
		return this.versionNumber;
	}

	/**
	 * Returns the path of a backup copy of the database made when a schema
	 * version upgrade has occurred.
	 *
	 * @return The path of the backup file or null if no backup was made.
	 */
	public String getBackupDatabasePath() {
		return dbBackupPath;
	}

	/**
	 * Create a new transaction on the case database. The transaction object
	 * that is returned can be passed to methods that take a CaseDbTransaction.
	 * The caller is responsible for calling either commit() or rollback() on
	 * the transaction object.
	 *
	 * @return A CaseDbTransaction object.
	 *
	 * @throws TskCoreException
	 */
	public CaseDbTransaction beginTransaction() throws TskCoreException {
		return new CaseDbTransaction(connections.getConnection());
	}

	/**
	 * Get the full path to the case directory. For a SQLite case database, this
	 * is the same as the database directory path.
	 *
	 * @return Case directory path.
	 */
	public String getDbDirPath() {
		return caseDirPath;
	}

	/**
	 * Acquire the lock that provides exclusive access to the case database if
	 * it is a SQLite database. Call this method in a try block with a call to
	 * the lock release method in an associated finally block.
	 */
	public void acquireExclusiveLock() {
		if (dbType == DbType.SQLITE) {
			rwLock.writeLock().lock();
		}
	}

	/**
	 * Release the lock that provides exclusive access to the database if it is
	 * a SQLite database. This method should always be called in the finally
	 * block of a try block in which the lock was acquired.
	 */
	public void releaseExclusiveLock() {
		if (dbType == DbType.SQLITE) {
			rwLock.writeLock().unlock();
		}
	}

	/**
	 * Acquire the lock that provides shared access to the case database if it
	 * is a SQLite database. Call this method in a try block with a call to the
	 * lock release method in an associated finally block.
	 */
	public void acquireSharedLock() {
		if (dbType == DbType.SQLITE) {
			rwLock.readLock().lock();
		}
	}

	/**
	 * Release the lock that provides shared access to the database if it is a
	 * SQLite database. This method should always be called in the finally block
	 * of a try block in which the lock was acquired.
	 */
	public void releaseSharedLock() {
		if (dbType == DbType.SQLITE) {
			rwLock.readLock().unlock();
		}
	}

	/**
	 * Open an existing case database.
	 *
	 * @param dbPath Path to SQLite case database.
	 *
	 * @return Case database object.
	 *
	 * @throws org.sleuthkit.datamodel.TskCoreException
	 */
	public static SleuthkitCase openCase(String dbPath) throws TskCoreException {
		try {
			final SleuthkitJNI.CaseDbHandle caseHandle = SleuthkitJNI.openCaseDb(dbPath);
			return new SleuthkitCase(dbPath, caseHandle, DbType.SQLITE);
		} catch (Exception ex) {
			throw new TskCoreException("Failed to open case database at " + dbPath, ex);
		}
	}

	/**
	 * Open an existing multi-user case database.
	 *
	 * @param databaseName The name of the database.
	 * @param info         Connection information for the the database.
	 * @param caseDir      The folder where the case metadata fils is stored.
	 *
	 * @return A case database object.
	 *
	 * @throws TskCoreException If there is a problem opening the database.
	 */
	public static SleuthkitCase openCase(String databaseName, CaseDbConnectionInfo info, String caseDir) throws TskCoreException {
		try {
			/*
			 * The flow of this method involves trying to open case and if
			 * successful, return that case. If unsuccessful, an exception is
			 * thrown. We catch any exceptions, and use tryConnect() to attempt
			 * to obtain further information about the error. If tryConnect() is
			 * unable to successfully connect, tryConnect() will throw a
			 * TskCoreException with a message containing user-level error
			 * reporting. If tryConnect() is able to connect, flow continues and
			 * we rethrow the original exception obtained from trying to create
			 * the case. In this way, we obtain more detailed information if we
			 * are able, but do not lose any information if unable.
			 */
			final SleuthkitJNI.CaseDbHandle caseHandle = SleuthkitJNI.openCaseDb(databaseName, info);
			return new SleuthkitCase(info.getHost(), Integer.parseInt(info.getPort()), databaseName, info.getUserName(), info.getPassword(), caseHandle, caseDir, info.getDbType());
		} catch (PropertyVetoException exp) {
			// In this case, the JDBC driver doesn't support PostgreSQL. Use the generic message here.
			throw new TskCoreException(exp.getMessage(), exp);
		} catch (Exception exp) {
			tryConnect(info); // attempt to connect, throw with user-friendly message if unable
			throw new TskCoreException(exp.getMessage(), exp); // throw with generic message if tryConnect() was successful
		}
	}

	/**
	 * Create a new case database.
	 *
	 * @param dbPath Path to where SQlite case database should be created.
	 *
	 * @return Case database object.
	 *
	 * @throws org.sleuthkit.datamodel.TskCoreException
	 */
	public static SleuthkitCase newCase(String dbPath) throws TskCoreException {
		try {
			SleuthkitJNI.CaseDbHandle caseHandle = SleuthkitJNI.newCaseDb(dbPath);
			return new SleuthkitCase(dbPath, caseHandle, DbType.SQLITE);
		} catch (Exception ex) {
			throw new TskCoreException("Failed to create case database at " + dbPath, ex);
		}
	}

	/**
	 * Create a new multi-user case database.
	 *
	 * @param info         the information to connect to the database
	 * @param databaseName the name of the database
	 * @param caseDirPath  the path of the case
	 *
	 * @return Case database object.
	 *
	 * @throws org.sleuthkit.datamodel.TskCoreException
	 */
	public static SleuthkitCase newCase(String databaseName, CaseDbConnectionInfo info, String caseDirPath) throws TskCoreException {
		try {
			/**
			 * The flow of this method involves trying to create a new case and
			 * if successful, return that case. If unsuccessful, an exception is
			 * thrown. We catch any exceptions, and use tryConnect() to attempt
			 * to obtain further information about the error. If tryConnect() is
			 * unable to successfully connect, tryConnect() will throw a
			 * TskCoreException with a message containing user-level error
			 * reporting. If tryConnect() is able to connect, flow continues and
			 * we rethrow the original exception obtained from trying to create
			 * the case. In this way, we obtain more detailed information if we
			 * are able, but do not lose any information if unable.
			 */
			SleuthkitJNI.CaseDbHandle caseHandle = SleuthkitJNI.newCaseDb(databaseName, info);
			return new SleuthkitCase(info.getHost(), Integer.parseInt(info.getPort()),
					databaseName, info.getUserName(), info.getPassword(), caseHandle, caseDirPath, info.getDbType());
		} catch (PropertyVetoException exp) {
			// In this case, the JDBC driver doesn't support PostgreSQL. Use the generic message here.
			throw new TskCoreException(exp.getMessage(), exp);
		} catch (Exception exp) {
			tryConnect(info); // attempt to connect, throw with user-friendly message if unable
			throw new TskCoreException(exp.getMessage(), exp); // throw with generic message if tryConnect() was successful
		}
	}

	/**
	 * Start process of adding a image to the case. Adding an image is a
	 * multi-step process and this returns an object that allows it to happen.
	 *
	 * @param timezone        TZ time zone string to use for ingest of image.
	 * @param addUnallocSpace Set to true to create virtual files for
	 *                        unallocated space in the image.
	 * @param noFatFsOrphans  Set to true to skip processing orphan files of FAT
	 *                        file systems.
	 *
	 * @return Object that encapsulates control of adding an image via the
	 *         SleuthKit native code layer.
	 */
	public AddImageProcess makeAddImageProcess(String timezone, boolean addUnallocSpace, boolean noFatFsOrphans) {
		return this.caseHandle.initAddImageProcess(timezone, addUnallocSpace, noFatFsOrphans);
	}

	/**
	 * Get the list of root objects (data sources) from the case database, e.g.,
	 * image files, logical (local) files, virtual directories.
	 *
	 * @return List of content objects representing root objects.
	 *
	 * @throws TskCoreException
	 */
	public List<Content> getRootObjects() throws TskCoreException {
		CaseDbConnection connection = connections.getConnection();
		acquireSharedLock();
		Statement s = null;
		ResultSet rs = null;
		try {
			s = connection.createStatement();
			rs = connection.executeQuery(s, "SELECT obj_id, type FROM tsk_objects " //NON-NLS
					+ "WHERE par_obj_id IS NULL"); //NON-NLS			
			Collection<ObjectInfo> infos = new ArrayList<ObjectInfo>();
			while (rs.next()) {
				infos.add(new ObjectInfo(rs.getLong("obj_id"), ObjectType.valueOf(rs.getShort("type")))); //NON-NLS
			}

			List<Content> rootObjs = new ArrayList<Content>();
			for (ObjectInfo i : infos) {
				if (i.type == ObjectType.IMG) {
					rootObjs.add(getImageById(i.id));
				} else if (i.type == ObjectType.ABSTRACTFILE) {
					// Check if virtual dir for local files.
					AbstractFile af = getAbstractFileById(i.id);
					if (af instanceof VirtualDirectory) {
						rootObjs.add(af);
					} else {
						throw new TskCoreException("Parentless object has wrong type to be a root (ABSTRACTFILE, but not VIRTUAL_DIRECTORY: " + i.type);
					}
				} else {
					throw new TskCoreException("Parentless object has wrong type to be a root: " + i.type);
				}
			}
			return rootObjs;
		} catch (SQLException ex) {
			throw new TskCoreException("Error getting root objects", ex);
		} finally {
			closeResultSet(rs);
			closeStatement(s);
			connection.close();
			releaseSharedLock();
		}
	}

	/**
	 * Gets the data sources for the case (e.g., images, local disks, virtual
	 * directories of local/logical files and/or directories, etc.)
	 *
	 * NOTE: The DataSource interface is an emerging feature and at present is
	 * only useful for obtaining the object id and the device id, an
	 * ASCII-printable identifier for the device associated with the data source
	 * that is intended to be unique across multiple cases (e.g., a UUID). In
	 * the future, this method will be a replacement for the getRootObjects
	 * method.
	 *
	 * @return A list of the data sources for the case.
	 *
	 * @throws TskCoreException if there is a problem getting the data sources.
	 */
	public List<DataSource> getDataSources() throws TskCoreException {
		CaseDbConnection connection = connections.getConnection();
		acquireSharedLock();
		Statement s = null;
		ResultSet rs = null;
		try {
			s = connection.createStatement();
			rs = connection.executeQuery(s, "SELECT obj_id, device_id, time_zone FROM data_source_info"); //NON-NLS			
			List<DataSource> dataSources = new ArrayList<DataSource>();
			while (rs.next()) {
				dataSources.add(new AbstractDataSource(rs.getLong("obj_id"), rs.getString("device_id"), rs.getString("time_zone")));
			}
			return dataSources;
		} catch (SQLException ex) {
			throw new TskCoreException("Error getting data sources", ex);
		} finally {
			closeResultSet(rs);
			closeStatement(s);
			connection.close();
			releaseSharedLock();
		}
	}

	/**
	 * Gets a specific data source for the case (e.g., an image, local disk,
	 * virtual directory of local/logical files and/or directories, etc.).
	 *
	 * NOTE: The AbstractDataSource class is an emerging feature and at present
	 * is only useful for obtaining the object id and the data source
	 * identifier, an ASCII-printable identifier for the data source that is
	 * intended to be unique across multiple cases (e.g., a UUID). In the
	 * future, this method will be a replacement for the getRootObjects method.
	 *
	 * @param objectId The object id of the data source.
	 *
	 * @return The data source.
	 *
	 * @throws TskDataException if there is no data source for the given object
	 *                          id.
	 * @throws TskCoreException if there is a problem getting the data source.
	 */
	public DataSource getDataSource(long objectId) throws TskDataException, TskCoreException {
		CaseDbConnection connection = connections.getConnection();
		acquireSharedLock();
		Statement s = null;
		ResultSet rs = null;
		try {
			s = connection.createStatement();
			rs = connection.executeQuery(s, "SELECT device_id, time_zone FROM data_source_info WHERE obj_id = " + objectId); //NON-NLS			
			if (rs.next()) {
				return new AbstractDataSource(objectId, rs.getString("device_id"), rs.getString("time_zone"));
			} else {
				throw new TskCoreException(String.format("There is no data source with obj_id = %d", objectId));
			}
		} catch (SQLException ex) {
			throw new TskCoreException(String.format("Error getting data source with obj_id = %d", objectId), ex);
		} finally {
			closeResultSet(rs);
			closeStatement(s);
			connection.close();
			releaseSharedLock();
		}
	}

	/**
	 * Get all blackboard artifacts of a given type.
	 *
	 * @param artifactTypeID artifact type id (must exist in database)
	 *
	 * @return list of blackboard artifacts.
	 *
	 * @throws TskCoreException
	 */
	public ArrayList<BlackboardArtifact> getBlackboardArtifacts(int artifactTypeID) throws TskCoreException {
		CaseDbConnection connection = connections.getConnection();
		acquireSharedLock();
		ResultSet rs = null;
		try {
			Statement s = connection.createStatement();
			rs = connection.executeQuery(s,
					"SELECT arts.artifact_id, arts.obj_id, types.type_name, types.display_name "
					+ "FROM blackboard_artifacts AS arts "
					+ "INNER JOIN blackboard_artifact_types AS types "
					+ "ON arts.artifact_type_id = types.artifact_type_id "
					+ "AND arts.artifact_type_id = " + artifactTypeID);
			ArrayList<BlackboardArtifact> artifacts = new ArrayList<BlackboardArtifact>();
			while (rs.next()) {
				artifacts.add(new BlackboardArtifact(this, rs.getLong(1), rs.getLong(2),
						artifactTypeID, rs.getString(3), rs.getString(4)));
			}
			return artifacts;
		} catch (SQLException ex) {
			throw new TskCoreException("Error getting or creating a blackboard artifact", ex);
		} finally {
			closeResultSet(rs);
			connection.close();
			releaseSharedLock();
		}
	}

	/**
	 * Get a count of blackboard artifacts for a given content.
	 *
	 * @param objId Id of the content.
	 *
	 * @return The artifacts count for the content.
	 *
	 * @throws TskCoreException
	 */
	public long getBlackboardArtifactsCount(long objId) throws TskCoreException {
		CaseDbConnection connection = connections.getConnection();
		acquireSharedLock();
		ResultSet rs = null;
		try {
			PreparedStatement statement = connection.getPreparedStatement(PREPARED_STATEMENT.COUNT_ARTIFACTS_FROM_SOURCE);
			statement.clearParameters();
			statement.setLong(1, objId);
			rs = connection.executeQuery(statement);
			long count = 0;
			if (rs.next()) {
				count = rs.getLong(1);
			}
			return count;
		} catch (SQLException ex) {
			throw new TskCoreException("Error getting number of blackboard artifacts by content", ex);
		} finally {
			closeResultSet(rs);
			connection.close();
			releaseSharedLock();
		}
	}

	/**
	 * Get a count of artifacts of a given type.
	 *
	 * @param artifactTypeID Id of the artifact type.
	 *
	 * @return The artifacts count for the type.
	 *
	 * @throws TskCoreException
	 */
	public long getBlackboardArtifactsTypeCount(int artifactTypeID) throws TskCoreException {
		CaseDbConnection connection = connections.getConnection();
		acquireSharedLock();
		ResultSet rs = null;
		try {
			PreparedStatement statement = connection.getPreparedStatement(PREPARED_STATEMENT.COUNT_ARTIFACTS_OF_TYPE);
			statement.clearParameters();
			statement.setInt(1, artifactTypeID);
			rs = connection.executeQuery(statement);
			long count = 0;
			if (rs.next()) {
				count = rs.getLong(1);
			}
			return count;
		} catch (SQLException ex) {
			throw new TskCoreException("Error getting number of blackboard artifacts by type", ex);
		} finally {
			closeResultSet(rs);
			connection.close();
			releaseSharedLock();
		}
	}

	/**
	 * Get all blackboard artifacts that have an attribute of the given type and
	 * String value
	 *
	 * @param attrType attribute of this attribute type to look for in the
	 *                 artifacts
	 * @param value    value of the attribute of the attrType type to look for
	 *
	 * @return a list of blackboard artifacts with such an attribute
	 *
	 * @throws TskCoreException exception thrown if a critical error occurred
	 *                          within tsk core and artifacts could not be
	 *                          queried
	 */
	public List<BlackboardArtifact> getBlackboardArtifacts(BlackboardAttribute.ATTRIBUTE_TYPE attrType, String value) throws TskCoreException {
		CaseDbConnection connection = connections.getConnection();
		acquireSharedLock();
		Statement s = null;
		ResultSet rs = null;
		try {
			s = connection.createStatement();
			rs = connection.executeQuery(s, "SELECT DISTINCT arts.artifact_id AS artifact_id, " //NON-NLS
					+ "arts.obj_id AS obj_id, arts.artifact_type_id AS artifact_type_id, "
					+ "types.type_name AS type_name, types.display_name AS display_name "//NON-NLS
					+ "FROM blackboard_artifacts AS arts, blackboard_attributes AS attrs, blackboard_artifact_types AS types " //NON-NLS
					+ "WHERE arts.artifact_id = attrs.artifact_id " //NON-NLS
					+ "AND attrs.attribute_type_id = " + attrType.getTypeID() //NON-NLS
					+ " AND attrs.value_text = '" + value + "'"
					+ " AND types.artifact_type_id=arts.artifact_type_id");	 //NON-NLS
			ArrayList<BlackboardArtifact> artifacts = new ArrayList<BlackboardArtifact>();
			while (rs.next()) {
				artifacts.add(new BlackboardArtifact(this, rs.getLong("artifact_id"), rs.getLong("obj_id"),
						rs.getInt("artifact_type_id"), rs.getString("type_name"), rs.getString("display_name")));
			}
			return artifacts;
		} catch (SQLException ex) {
			throw new TskCoreException("Error getting blackboard artifacts by attribute", ex);
		} finally {
			closeResultSet(rs);
			closeStatement(s);
			connection.close();
			releaseSharedLock();
		}
	}

	/**
	 * Get all blackboard artifacts that have an attribute of the given type and
	 * String value
	 *
	 * @param attrType   attribute of this attribute type to look for in the
	 *                   artifacts
	 * @param subString  value substring of the string attribute of the attrType
	 *                   type to look for
	 * @param startsWith if true, the artifact attribute string should start
	 *                   with the substring, if false, it should just contain it
	 *
	 * @return a list of blackboard artifacts with such an attribute
	 *
	 * @throws TskCoreException exception thrown if a critical error occurred
	 *                          within tsk core and artifacts could not be
	 *                          queried
	 */
	public List<BlackboardArtifact> getBlackboardArtifacts(BlackboardAttribute.ATTRIBUTE_TYPE attrType, String subString, boolean startsWith) throws TskCoreException {
		subString = "%" + subString; //NON-NLS
		if (startsWith == false) {
			subString += "%"; //NON-NLS
		}
		CaseDbConnection connection = connections.getConnection();
		acquireSharedLock();
		Statement s = null;
		ResultSet rs = null;
		try {
			s = connection.createStatement();
			rs = connection.executeQuery(s, "SELECT DISTINCT arts.artifact_id AS artifact_id, " //NON-NLS
					+ "arts.obj_id AS obj_id, arts.artifact_type_id AS artifact_type_id, "
					+ "types.type_name AS type_name, types.display_name AS display_name "//NON-NLS
					+ "FROM blackboard_artifacts AS arts, blackboard_attributes AS attrs, blackboard_artifact_types AS types " //NON-NLS
					+ "WHERE arts.artifact_id = attrs.artifact_id " //NON-NLS
					+ "AND attrs.attribute_type_id = " + attrType.getTypeID() //NON-NLS
					+ " AND LOWER(attrs.value_text) LIKE LOWER('" + subString + "')"
					+ " AND types.artifact_type_id=arts.artifact_type_id");
			ArrayList<BlackboardArtifact> artifacts = new ArrayList<BlackboardArtifact>();
			while (rs.next()) {
				artifacts.add(new BlackboardArtifact(this, rs.getLong("artifact_id"), rs.getLong("obj_id"),
						rs.getInt("artifact_type_id"), rs.getString("type_name"), rs.getString("display_name")));
			}
			return artifacts;
		} catch (SQLException ex) {
			throw new TskCoreException("Error getting blackboard artifacts by attribute. " + ex.getMessage(), ex);
		} finally {
			closeResultSet(rs);
			closeStatement(s);
			connection.close();
			releaseSharedLock();
		}
	}

	/**
	 * Get all blackboard artifacts that have an attribute of the given type and
	 * integer value
	 *
	 * @param attrType attribute of this attribute type to look for in the
	 *                 artifacts
	 * @param value    value of the attribute of the attrType type to look for
	 *
	 * @return a list of blackboard artifacts with such an attribute
	 *
	 * @throws TskCoreException exception thrown if a critical error occurred
	 *                          within tsk core and artifacts could not be
	 *                          queried
	 */
	public List<BlackboardArtifact> getBlackboardArtifacts(BlackboardAttribute.ATTRIBUTE_TYPE attrType, int value) throws TskCoreException {
		CaseDbConnection connection = connections.getConnection();
		acquireSharedLock();
		Statement s = null;
		ResultSet rs = null;
		try {
			s = connection.createStatement();
			rs = connection.executeQuery(s, "SELECT DISTINCT arts.artifact_id AS artifact_id, " //NON-NLS
					+ "arts.obj_id AS obj_id, arts.artifact_type_id AS artifact_type_id, "
					+ "types.type_name AS type_name, types.display_name AS display_name "//NON-NLS
					+ "FROM blackboard_artifacts AS arts, blackboard_attributes AS attrs, blackboard_artifact_types AS types " //NON-NLS
					+ "WHERE arts.artifact_id = attrs.artifact_id " //NON-NLS
					+ "AND attrs.attribute_type_id = " + attrType.getTypeID() //NON-NLS
					+ " AND attrs.value_int32 = " + value //NON-NLS
					+ " AND types.artifact_type_id=arts.artifact_type_id");
			ArrayList<BlackboardArtifact> artifacts = new ArrayList<BlackboardArtifact>();
			while (rs.next()) {
				artifacts.add(new BlackboardArtifact(this, rs.getLong("artifact_id"), rs.getLong("obj_id"),
						rs.getInt("artifact_type_id"), rs.getString("type_name"), rs.getString("display_name")));
			}
			return artifacts;
		} catch (SQLException ex) {
			throw new TskCoreException("Error getting blackboard artifacts by attribute", ex);
		} finally {
			closeResultSet(rs);
			closeStatement(s);
			connection.close();
			releaseSharedLock();
		}
	}

	/**
	 * Get all blackboard artifacts that have an attribute of the given type and
	 * long value
	 *
	 * @param attrType attribute of this attribute type to look for in the
	 *                 artifacts
	 * @param value    value of the attribute of the attrType type to look for
	 *
	 * @return a list of blackboard artifacts with such an attribute
	 *
	 * @throws TskCoreException exception thrown if a critical error occurred
	 *                          within tsk core and artifacts could not be
	 *                          queried
	 */
	public List<BlackboardArtifact> getBlackboardArtifacts(BlackboardAttribute.ATTRIBUTE_TYPE attrType, long value) throws TskCoreException {
		CaseDbConnection connection = connections.getConnection();
		acquireSharedLock();
		Statement s = null;
		ResultSet rs = null;
		try {
			s = connection.createStatement();
			rs = connection.executeQuery(s, "SELECT DISTINCT arts.artifact_id AS artifact_id, " //NON-NLS
					+ "arts.obj_id AS obj_id, arts.artifact_type_id AS artifact_type_id, "
					+ "types.type_name AS type_name, types.display_name AS display_name "//NON-NLS
					+ "FROM blackboard_artifacts AS arts, blackboard_attributes AS attrs, blackboard_artifact_types AS types " //NON-NLS
					+ "WHERE arts.artifact_id = attrs.artifact_id " //NON-NLS
					+ "AND attrs.attribute_type_id = " + attrType.getTypeID() //NON-NLS
					+ " AND attrs.value_int64 = " + value //NON-NLS
					+ " AND types.artifact_type_id=arts.artifact_type_id");
			ArrayList<BlackboardArtifact> artifacts = new ArrayList<BlackboardArtifact>();
			while (rs.next()) {
				artifacts.add(new BlackboardArtifact(this, rs.getLong("artifact_id"), rs.getLong("obj_id"),
						rs.getInt("artifact_type_id"), rs.getString("type_name"), rs.getString("display_name")));
			}
			return artifacts;
		} catch (SQLException ex) {
			throw new TskCoreException("Error getting blackboard artifacts by attribute. " + ex.getMessage(), ex);
		} finally {
			closeResultSet(rs);
			closeStatement(s);
			connection.close();
			releaseSharedLock();
		}
	}

	/**
	 * Get all blackboard artifacts that have an attribute of the given type and
	 * double value
	 *
	 * @param attrType attribute of this attribute type to look for in the
	 *                 artifacts
	 * @param value    value of the attribute of the attrType type to look for
	 *
	 * @return a list of blackboard artifacts with such an attribute
	 *
	 * @throws TskCoreException exception thrown if a critical error occurred
	 *                          within tsk core and artifacts could not be
	 *                          queried
	 */
	public List<BlackboardArtifact> getBlackboardArtifacts(BlackboardAttribute.ATTRIBUTE_TYPE attrType, double value) throws TskCoreException {
		CaseDbConnection connection = connections.getConnection();
		acquireSharedLock();
		Statement s = null;
		ResultSet rs = null;
		try {
			s = connection.createStatement();
			rs = connection.executeQuery(s, "SELECT DISTINCT arts.artifact_id AS artifact_id, " //NON-NLS
					+ "arts.obj_id AS obj_id, arts.artifact_type_id AS artifact_type_id, "
					+ "types.type_name AS type_name, types.display_name AS display_name "//NON-NLS
					+ "FROM blackboard_artifacts AS arts, blackboard_attributes AS attrs, blackboard_artifact_types AS types " //NON-NLS
					+ "WHERE arts.artifact_id = attrs.artifact_id " //NON-NLS
					+ "AND attrs.attribute_type_id = " + attrType.getTypeID() //NON-NLS
					+ " AND attrs.value_double = " + value //NON-NLS
					+ " AND types.artifact_type_id=arts.artifact_type_id");
			ArrayList<BlackboardArtifact> artifacts = new ArrayList<BlackboardArtifact>();
			while (rs.next()) {
				artifacts.add(new BlackboardArtifact(this, rs.getLong("artifact_id"), rs.getLong("obj_id"),
						rs.getInt("artifact_type_id"), rs.getString("type_name"), rs.getString("display_name")));
			}
			return artifacts;
		} catch (SQLException ex) {
			throw new TskCoreException("Error getting blackboard artifacts by attribute", ex);
		} finally {
			closeResultSet(rs);
			closeStatement(s);
			connection.close();
			releaseSharedLock();
		}
	}

	/**
	 * Get all blackboard artifacts that have an attribute of the given type and
	 * byte value
	 *
	 * @param attrType attribute of this attribute type to look for in the
	 *                 artifacts
	 * @param value    value of the attribute of the attrType type to look for
	 *
	 * @return a list of blackboard artifacts with such an attribute
	 *
	 * @throws TskCoreException exception thrown if a critical error occurred
	 *                          within tsk core and artifacts could not be
	 *                          queried
	 */
	public List<BlackboardArtifact> getBlackboardArtifacts(BlackboardAttribute.ATTRIBUTE_TYPE attrType, byte value) throws TskCoreException {
		CaseDbConnection connection = connections.getConnection();
		acquireSharedLock();
		Statement s = null;
		ResultSet rs = null;
		try {
			s = connection.createStatement();
			rs = connection.executeQuery(s, "SELECT DISTINCT arts.artifact_id AS artifact_id, " //NON-NLS
					+ "arts.obj_id AS obj_id, arts.artifact_type_id AS artifact_type_id, "
					+ "types.type_name AS type_name, types.display_name AS display_name "//NON-NLS
					+ "FROM blackboard_artifacts AS arts, blackboard_attributes AS attrs, blackboard_artifact_types AS types " //NON-NLS
					+ "WHERE arts.artifact_id = attrs.artifact_id " //NON-NLS
					+ "AND attrs.attribute_type_id = " + attrType.getTypeID() //NON-NLS
					+ " AND attrs.value_byte = " + value //NON-NLS
					+ " AND types.artifact_type_id=arts.artifact_type_id");
			ArrayList<BlackboardArtifact> artifacts = new ArrayList<BlackboardArtifact>();
			while (rs.next()) {
				artifacts.add(new BlackboardArtifact(this, rs.getLong("artifact_id"), rs.getLong("obj_id"),
						rs.getInt("artifact_type_id"), rs.getString("type_name"), rs.getString("display_name")));
			}
			return artifacts;
		} catch (SQLException ex) {
			throw new TskCoreException("Error getting blackboard artifacts by attribute", ex);
		} finally {
			closeResultSet(rs);
			closeStatement(s);
			connection.close();
			releaseSharedLock();
		}
	}

	/**
	 * Gets a list of all the artifact types for this case
	 *
	 * @return a list of artifact types
	 *
	 * @throws TskCoreException when there is an error getting the types
	 */
	public Iterable<BlackboardArtifact.Type> getArtifactTypes() throws TskCoreException {
		CaseDbConnection connection = connections.getConnection();
		acquireSharedLock();
		Statement s = null;
		ResultSet rs = null;
		try {
			s = connection.createStatement();
			rs = connection.executeQuery(s, "SELECT artifact_type_id, type_name, display_name FROM blackboard_artifact_types"); //NON-NLS
			ArrayList<BlackboardArtifact.Type> artifactTypes = new ArrayList<BlackboardArtifact.Type>();
			while (rs.next()) {
				artifactTypes.add(new BlackboardArtifact.Type(rs.getInt(1), rs.getString(2), rs.getString(3)));
			}
			return artifactTypes;
		} catch (SQLException ex) {
			throw new TskCoreException("Error getting artifact types", ex); //NON-NLS
		} finally {
			closeResultSet(rs);
			closeStatement(s);
			connection.close();
			releaseSharedLock();
		}
	}

	/**
	 * Get all of the standard blackboard artifact types that are in use in the
	 * blackboard.
	 *
	 * @return List of standard blackboard artifact types
	 *
	 * @throws TskCoreException
	 */
	public ArrayList<BlackboardArtifact.ARTIFACT_TYPE> getBlackboardArtifactTypesInUse() throws TskCoreException {
		String typeIdList = "";
		for (int i = 0; i < BlackboardArtifact.ARTIFACT_TYPE.values().length; ++i) {
			typeIdList += BlackboardArtifact.ARTIFACT_TYPE.values()[i].getTypeID();
			if (i < BlackboardArtifact.ARTIFACT_TYPE.values().length - 1) {
				typeIdList += ", ";
			}
		}
		String query = "SELECT DISTINCT artifact_type_id FROM blackboard_artifacts "
				+ "WHERE artifact_type_id IN (" + typeIdList + ")";
		CaseDbConnection connection = connections.getConnection();
		acquireSharedLock();
		Statement s = null;
		ResultSet rs = null;
		try {
			s = connection.createStatement();
			rs = connection.executeQuery(s, query);
			ArrayList<BlackboardArtifact.ARTIFACT_TYPE> usedArts = new ArrayList<BlackboardArtifact.ARTIFACT_TYPE>();
			while (rs.next()) {
				usedArts.add(ARTIFACT_TYPE.fromID(rs.getInt(1)));
			}
			return usedArts;
		} catch (SQLException ex) {
			throw new TskCoreException("Error getting artifact types in use", ex);
		} finally {
			closeResultSet(rs);
			closeStatement(s);
			connection.close();
			releaseSharedLock();
		}
	}

	/**
	 * Gets the list of all unique artifact IDs in use.
	 *
	 * Gets both static and dynamic IDs.
	 *
	 * @return The list of unique IDs
	 *
	 * @throws TskCoreException exception thrown if a critical error occurred
	 *                          within tsk core
	 */
	public List<BlackboardArtifact.Type> getArtifactTypesInUse() throws TskCoreException {
		CaseDbConnection connection = connections.getConnection();
		acquireSharedLock();
		Statement s = null;
		ResultSet rs = null;
		try {
			s = connection.createStatement();
			rs = connection.executeQuery(s,
					"SELECT DISTINCT arts.artifact_type_id, types.type_name, types.display_name "
					+ "FROM blackboard_artifact_types AS types "
					+ "INNER JOIN blackboard_artifacts AS arts "
					+ "ON arts.artifact_type_id = types.artifact_type_id"); //NON-NLS
			List<BlackboardArtifact.Type> uniqueArtifactTypes = new ArrayList<BlackboardArtifact.Type>();
			while (rs.next()) {
				uniqueArtifactTypes.add(new BlackboardArtifact.Type(rs.getInt(1), rs.getString(2), rs.getString(3)));
			}
			return uniqueArtifactTypes;
		} catch (SQLException ex) {
			throw new TskCoreException("Error getting attribute types", ex);
		} finally {
			closeResultSet(rs);
			closeStatement(s);
			connection.close();
			releaseSharedLock();
		}
	}

	/**
	 * Gets a list of all the attribute types for this case
	 *
	 * @return a list of attribute types
	 *
	 * @throws TskCoreException when there is an error getting the types
	 */
	public List<BlackboardAttribute.Type> getAttributeTypes() throws TskCoreException {
		CaseDbConnection connection = connections.getConnection();
		acquireSharedLock();
		Statement s = null;
		ResultSet rs = null;
		try {
			s = connection.createStatement();
			rs = connection.executeQuery(s, "SELECT attribute_type_id, type_name, display_name, value_type FROM blackboard_attribute_types"); //NON-NLS
			ArrayList<BlackboardAttribute.Type> attribute_types = new ArrayList<BlackboardAttribute.Type>();
			while (rs.next()) {
				attribute_types.add(new BlackboardAttribute.Type(rs.getInt(1),
						rs.getString(2), rs.getString(3), TSK_BLACKBOARD_ATTRIBUTE_VALUE_TYPE.fromType(rs.getLong(4))));
			}
			return attribute_types;
		} catch (SQLException ex) {
			throw new TskCoreException("Error getting attribute types", ex);
		} finally {
			closeResultSet(rs);
			closeStatement(s);
			connection.close();
			releaseSharedLock();
		}
	}

	/**
	 * Get count of blackboard attribute types
	 *
	 * Counts both static (in enum) and dynamic attributes types (created by
	 * modules at runtime)
	 *
	 * @return count of attribute types
	 *
	 * @throws TskCoreException exception thrown if a critical error occurs
	 *                          within TSK core
	 */
	public int getBlackboardAttributeTypesCount() throws TskCoreException {
		CaseDbConnection connection = connections.getConnection();
		acquireSharedLock();
		Statement s = null;
		ResultSet rs = null;
		try {
			s = connection.createStatement();
			rs = connection.executeQuery(s, "SELECT COUNT(*) FROM blackboard_attribute_types"); //NON-NLS
			int count = 0;
			if (rs.next()) {
				count = rs.getInt(1);
			}
			return count;
		} catch (SQLException ex) {
			throw new TskCoreException("Error getting number of blackboard artifacts by type", ex);
		} finally {
			closeResultSet(rs);
			closeStatement(s);
			connection.close();
			releaseSharedLock();
		}
	}

	/**
	 * Gets blackboard artifacts that match a given WHERE clause. Uses a SELECT
	 * statement that does a join of the blackboard_artifacts and
	 * blackboard_artifact_types tables to get all of the required data.
	 *
	 * @param whereClause The WHERE clause to append to the SELECT statement.
	 *
	 * @return A list of BlackboardArtifact objects.
	 *
	 * @throws TskCoreException If there is a problem querying the case
	 *                          database.
	 */
	private ArrayList<BlackboardArtifact> getArtifactsHelper(String whereClause) throws TskCoreException {
		CaseDbConnection connection = connections.getConnection();
		acquireSharedLock();
		ResultSet rs = null;
		try {
			Statement statement = connection.createStatement();
			String query = "SELECT blackboard_artifacts.artifact_id, blackboard_artifacts.obj_id, blackboard_artifact_types.artifact_type_id, blackboard_artifact_types.type_name, blackboard_artifact_types.display_name "
					+ "FROM blackboard_artifacts, blackboard_artifact_types "
					+ "WHERE blackboard_artifacts.artifact_type_id = blackboard_artifact_types.artifact_type_id AND "
					+ whereClause;
			rs = connection.executeQuery(statement, query);
			ArrayList<BlackboardArtifact> artifacts = new ArrayList<BlackboardArtifact>();
			while (rs.next()) {
				artifacts.add(new BlackboardArtifact(this, rs.getLong(1), rs.getLong(2), rs.getInt(3), rs.getString(4), rs.getString(5)));
			}
			return artifacts;
		} catch (SQLException ex) {
			throw new TskCoreException("Error getting or creating a blackboard artifact", ex);
		} finally {
			closeResultSet(rs);
			connection.close();
			releaseSharedLock();
		}
	}

	/**
	 * Helper method to get count of all artifacts matching the type id name and
	 * object id
	 *
	 * @param artifactTypeID artifact type id
	 * @param obj_id         associated object id
	 *
	 * @return count of matching blackboard artifacts
	 *
	 * @throws TskCoreException exception thrown if a critical error occurs
	 *                          within TSK core
	 */
	private long getArtifactsCountHelper(int artifactTypeID, long obj_id) throws TskCoreException {
		CaseDbConnection connection = connections.getConnection();
		acquireSharedLock();
		ResultSet rs = null;
		try {
			PreparedStatement statement = connection.getPreparedStatement(PREPARED_STATEMENT.COUNT_ARTIFACTS_BY_SOURCE_AND_TYPE);
			statement.clearParameters();
			statement.setLong(1, obj_id);
			statement.setInt(2, artifactTypeID);
			rs = connection.executeQuery(statement);
			long count = 0;
			if (rs.next()) {
				count = rs.getLong(1);
			}
			return count;
		} catch (SQLException ex) {
			throw new TskCoreException("Error getting blackboard artifact count", ex);
		} finally {
			closeResultSet(rs);
			connection.close();
			releaseSharedLock();
		}
	}

	/**
	 * Get all blackboard artifacts of a given type for the given object id
	 *
	 * @param artifactTypeName artifact type name
	 * @param obj_id           object id
	 *
	 * @return list of blackboard artifacts
	 *
	 * @throws TskCoreException exception thrown if a critical error occurs
	 *                          within TSK core
	 */
	public ArrayList<BlackboardArtifact> getBlackboardArtifacts(String artifactTypeName, long obj_id) throws TskCoreException {
		return getArtifactsHelper("blackboard_artifacts.obj_id = " + obj_id + " AND blackboard_artifact_types.type_name = '" + artifactTypeName + "';");
	}

	/**
	 * Get all blackboard artifacts of a given type for the given object id
	 *
	 * @param artifactTypeID artifact type id (must exist in database)
	 * @param obj_id         object id
	 *
	 * @return list of blackboard artifacts
	 *
	 * @throws TskCoreException exception thrown if a critical error occurs
	 *                          within TSK core
	 */
	public ArrayList<BlackboardArtifact> getBlackboardArtifacts(int artifactTypeID, long obj_id) throws TskCoreException {
		return getArtifactsHelper("blackboard_artifacts.obj_id = " + obj_id + " AND blackboard_artifact_types.artifact_type_id = " + artifactTypeID + ";");
	}

	/**
	 * Get all blackboard artifacts of a given type for the given object id
	 *
	 * @param artifactType artifact type enum
	 * @param obj_id       object id
	 *
	 * @return list of blackboard artifacts
	 *
	 * @throws TskCoreException exception thrown if a critical error occurs
	 *                          within TSK core
	 */
	public ArrayList<BlackboardArtifact> getBlackboardArtifacts(ARTIFACT_TYPE artifactType, long obj_id) throws TskCoreException {
		return getArtifactsHelper("blackboard_artifacts.obj_id = " + obj_id + " AND blackboard_artifact_types.artifact_type_id = " + artifactType.getTypeID() + ";");
	}

	/**
	 * Get count of all blackboard artifacts of a given type for the given
	 * object id
	 *
	 * @param artifactTypeName artifact type name
	 * @param obj_id           object id
	 *
	 * @return count of blackboard artifacts
	 *
	 * @throws TskCoreException exception thrown if a critical error occurs
	 *                          within TSK core
	 */
	public long getBlackboardArtifactsCount(String artifactTypeName, long obj_id) throws TskCoreException {
		int artifactTypeID = this.getArtifactType(artifactTypeName).getTypeID();
		if (artifactTypeID == -1) {
			return 0;
		}
		return getArtifactsCountHelper(artifactTypeID, obj_id);
	}

	/**
	 * Get count of all blackboard artifacts of a given type for the given
	 * object id
	 *
	 * @param artifactTypeID artifact type id (must exist in database)
	 * @param obj_id         object id
	 *
	 * @return count of blackboard artifacts
	 *
	 * @throws TskCoreException exception thrown if a critical error occurs
	 *                          within TSK core
	 */
	public long getBlackboardArtifactsCount(int artifactTypeID, long obj_id) throws TskCoreException {
		return getArtifactsCountHelper(artifactTypeID, obj_id);
	}

	/**
	 * Get count of all blackboard artifacts of a given type for the given
	 * object id
	 *
	 * @param artifactType artifact type enum
	 * @param obj_id       object id
	 *
	 * @return count of blackboard artifacts
	 *
	 * @throws TskCoreException exception thrown if a critical error occurs
	 *                          within TSK core
	 */
	public long getBlackboardArtifactsCount(ARTIFACT_TYPE artifactType, long obj_id) throws TskCoreException {
		return getArtifactsCountHelper(artifactType.getTypeID(), obj_id);
	}

	/**
	 * Get all blackboard artifacts of a given type
	 *
	 * @param artifactTypeName artifact type name
	 *
	 * @return list of blackboard artifacts
	 *
	 * @throws TskCoreException exception thrown if a critical error occurs
	 *                          within TSK core
	 */
	public ArrayList<BlackboardArtifact> getBlackboardArtifacts(String artifactTypeName) throws TskCoreException {
		return getArtifactsHelper("blackboard_artifact_types.type_name = '" + artifactTypeName + "';");
	}

	/**
	 * Get all blackboard artifacts of a given type
	 *
	 * @param artifactType artifact type enum
	 *
	 * @return list of blackboard artifacts
	 *
	 * @throws TskCoreException exception thrown if a critical error occurs
	 *                          within TSK core
	 */
	public ArrayList<BlackboardArtifact> getBlackboardArtifacts(ARTIFACT_TYPE artifactType) throws TskCoreException {
		return getArtifactsHelper("blackboard_artifact_types.artifact_type_id = " + artifactType.getTypeID() + ";");
	}

	/**
	 * Get all blackboard artifacts of a given type with an attribute of a given
	 * type and String value.
	 *
	 * @param artifactType artifact type enum
	 * @param attrType     attribute type enum
	 * @param value        String value of attribute
	 *
	 * @return list of blackboard artifacts
	 *
	 * @throws TskCoreException exception thrown if a critical error occurs
	 *                          within TSK core
	 */
	public List<BlackboardArtifact> getBlackboardArtifacts(ARTIFACT_TYPE artifactType, BlackboardAttribute.ATTRIBUTE_TYPE attrType, String value) throws TskCoreException {
		CaseDbConnection connection = connections.getConnection();
		acquireSharedLock();
		Statement s = null;
		ResultSet rs = null;
		try {
			s = connection.createStatement();
			rs = connection.executeQuery(s, "SELECT DISTINCT arts.artifact_id AS artifact_id, " //NON-NLS
					+ "arts.obj_id AS obj_id, arts.artifact_type_id AS artifact_type_id, "
					+ "types.type_name AS type_name, types.display_name AS display_name "//NON-NLS
					+ "FROM blackboard_artifacts AS arts, blackboard_attributes AS attrs, blackboard_artifact_types AS types " //NON-NLS
					+ "WHERE arts.artifact_id = attrs.artifact_id " //NON-NLS
					+ "AND attrs.attribute_type_id = " + attrType.getTypeID() //NON-NLS
					+ " AND arts.artifact_type_id = " + artifactType.getTypeID() //NON-NLS
					+ " AND attrs.value_text = '" + value + "'" //NON-NLS
					+ " AND types.artifact_type_id=arts.artifact_type_id");
			ArrayList<BlackboardArtifact> artifacts = new ArrayList<BlackboardArtifact>();
			while (rs.next()) {
				artifacts.add(new BlackboardArtifact(this, rs.getLong("artifact_id"), rs.getLong("obj_id"),
						rs.getInt("artifact_type_id"), rs.getString("type_name"), rs.getString("display_name")));
			}
			return artifacts;
		} catch (SQLException ex) {
			throw new TskCoreException("Error getting blackboard artifacts by artifact type and attribute. " + ex.getMessage(), ex);
		} finally {
			closeResultSet(rs);
			closeStatement(s);
			connection.close();
			releaseSharedLock();
		}
	}

	/**
	 * Get the blackboard artifact with the given artifact id
	 *
	 * @param artifactID artifact ID
	 *
	 * @return blackboard artifact
	 *
	 * @throws TskCoreException exception thrown if a critical error occurs
	 *                          within TSK core
	 */
	public BlackboardArtifact getBlackboardArtifact(long artifactID) throws TskCoreException {
		CaseDbConnection connection = connections.getConnection();
		acquireSharedLock();
		ResultSet rs = null;
		Statement s = null;
		try {
			s = connection.createStatement();
			rs = connection.executeQuery(s, "SELECT arts.artifact_id AS artifact_id, "
					+ "arts.obj_id AS obj_id, arts.artifact_type_id AS artifact_type_id, "
					+ "types.type_name AS type_name, types.display_name AS display_name "//NON-NLS
					+ "FROM blackboard_artifacts AS arts, blackboard_artifact_types AS types "
					+ "WHERE arts.artifact_id = " + artifactID
					+ " AND arts.artifact_type_id = types.artifact_type_id");
			if (rs.next()) {
				return new BlackboardArtifact(this, rs.getLong("artifact_id"), rs.getLong("obj_id"),
						rs.getInt("artifact_type_id"), rs.getString("type_name"), rs.getString("display_name"));
			} else {
				/*
				 * I think this should actually return null (or Optional) when
				 * there is no artifact with the given id, but it looks like
				 * existing code is not expecting that. -jm
				 */
				throw new TskCoreException("No blackboard artifact with id " + artifactID);
			}
		} catch (SQLException ex) {
			throw new TskCoreException("Error getting a blackboard artifact. " + ex.getMessage(), ex);
		} finally {
			closeResultSet(rs);
			connection.close();
			releaseSharedLock();
		}
	}

	/**
	 * Add a blackboard attribute.
	 *
	 * @param attr           A blackboard attribute.
	 * @param artifactTypeId The type of artifact associated with the attribute.
	 *
	 * @throws TskCoreException thrown if a critical error occurs.
	 */
	public void addBlackboardAttribute(BlackboardAttribute attr, int artifactTypeId) throws TskCoreException {
		CaseDbConnection connection = connections.getConnection();
		acquireExclusiveLock();
		try {
			addBlackBoardAttribute(attr, artifactTypeId, connection);
		} catch (SQLException ex) {
			throw new TskCoreException("Error adding blackboard attribute " + attr.toString(), ex);
		} finally {
			connection.close();
			releaseExclusiveLock();
		}
	}

	/**
	 * Add a set blackboard attributes.
	 *
	 * @param attributes     A set of blackboard attribute.
	 * @param artifactTypeId The type of artifact associated with the
	 *                       attributes.
	 *
	 * @throws TskCoreException thrown if a critical error occurs.
	 */
	public void addBlackboardAttributes(Collection<BlackboardAttribute> attributes, int artifactTypeId) throws TskCoreException {
		CaseDbConnection connection = connections.getConnection();
		acquireExclusiveLock();
		try {
			connection.beginTransaction();
			for (final BlackboardAttribute attr : attributes) {
				addBlackBoardAttribute(attr, artifactTypeId, connection);
			}
			connection.commitTransaction();
		} catch (SQLException ex) {
			connection.rollbackTransaction();
			throw new TskCoreException("Error adding blackboard attributes", ex);
		} finally {
			connection.close();
			releaseExclusiveLock();
		}
	}

	private void addBlackBoardAttribute(BlackboardAttribute attr, int artifactTypeId, CaseDbConnection connection) throws SQLException, TskCoreException {
		PreparedStatement statement;
		switch (attr.getAttributeType().getValueType()) {
			case STRING:
				statement = connection.getPreparedStatement(PREPARED_STATEMENT.INSERT_STRING_ATTRIBUTE);
				statement.clearParameters();
				statement.setString(7, escapeSingleQuotes(attr.getValueString()));
				break;
			case BYTE:
				statement = connection.getPreparedStatement(PREPARED_STATEMENT.INSERT_BYTE_ATTRIBUTE);
				statement.clearParameters();
				statement.setBytes(7, attr.getValueBytes());
				break;
			case INTEGER:
				statement = connection.getPreparedStatement(PREPARED_STATEMENT.INSERT_INT_ATTRIBUTE);
				statement.clearParameters();
				statement.setInt(7, attr.getValueInt());
				break;
			case LONG:
				statement = connection.getPreparedStatement(PREPARED_STATEMENT.INSERT_LONG_ATTRIBUTE);
				statement.clearParameters();
				statement.setLong(7, attr.getValueLong());
				break;
			case DOUBLE:
				statement = connection.getPreparedStatement(PREPARED_STATEMENT.INSERT_DOUBLE_ATTRIBUTE);
				statement.clearParameters();
				statement.setDouble(7, attr.getValueDouble());
				break;
			case DATETIME:
				statement = connection.getPreparedStatement(PREPARED_STATEMENT.INSERT_LONG_ATTRIBUTE);
				statement.clearParameters();
				statement.setLong(7, attr.getValueLong());
				break;
			default:
				throw new TskCoreException("Unrecognized artifact attribute value type");
		}
		statement.setLong(1, attr.getArtifactID());
		statement.setInt(2, artifactTypeId);
		statement.setString(3, escapeSingleQuotes(attr.getModuleName()));
		statement.setString(4, escapeSingleQuotes(attr.getContextString()));
		statement.setInt(5, attr.getAttributeType().getTypeID());
		statement.setLong(6, attr.getAttributeType().getValueType().getType());
		connection.executeUpdate(statement);
	}

	/**
	 * Add an attribute type with the given name
	 *
	 * @param attrTypeString Name of the new attribute
	 * @param valueType      The value type of this new attribute type
	 * @param displayName    The (non-unique) display name of the attribute type
	 *
	 * @return the id of the new attribute
	 *
	 * @throws TskCoreException exception thrown if a critical error occurs
	 *                          within tsk core
	 */
	public BlackboardAttribute.Type addArtifactAttributeType(String attrTypeString, TSK_BLACKBOARD_ATTRIBUTE_VALUE_TYPE valueType, String displayName) throws TskCoreException, TskDataException {
		CaseDbConnection connection = connections.getConnection();
		acquireExclusiveLock();
		Statement s = null;
		ResultSet rs = null;
		try {
			connection.beginTransaction();
			s = connection.createStatement();
			rs = connection.executeQuery(s, "SELECT attribute_type_id FROM blackboard_attribute_types WHERE type_name = '" + attrTypeString + "'"); //NON-NLS
			if (!rs.next()) {
				rs.close();
				rs = connection.executeQuery(s, "SELECT MAX(attribute_type_id) AS highest_id FROM blackboard_attribute_types");
				int maxID = 0;
				if (rs.next()) {
					maxID = rs.getInt(1);
					if (maxID < MIN_USER_DEFINED_TYPE_ID) {
						maxID = MIN_USER_DEFINED_TYPE_ID;
					} else {
						maxID++;
					}
				}
				connection.executeUpdate(s, "INSERT INTO blackboard_attribute_types (attribute_type_id, type_name, display_name, value_type) VALUES ('" + maxID + "', '" + attrTypeString + "', '" + displayName + "', '" + valueType.getType() + "')"); //NON-NLS
				BlackboardAttribute.Type type = new BlackboardAttribute.Type(maxID, attrTypeString, displayName, valueType);
				this.typeIdToAttributeTypeMap.put(type.getTypeID(), type);
				this.typeNameToAttributeTypeMap.put(type.getTypeName(), type);
				connection.commitTransaction();
				return type;
			} else {
				throw new TskDataException("The attribute type that was added was already within the system.");
			}

		} catch (SQLException ex) {
			connection.rollbackTransaction();
			throw new TskCoreException("Error adding attribute type", ex);
		} finally {
			closeResultSet(rs);
			closeStatement(s);
			connection.close();
			releaseExclusiveLock();
		}
	}

	/**
	 * Get the attribute type associated with an attribute type name.
	 *
	 * @param attrTypeName An attribute type name.
	 *
	 * @return An attribute type or null if the attribute type does not exist.
	 *
	 * @throws TskCoreException If an error occurs accessing the case database.
	 *
	 */
	public BlackboardAttribute.Type getAttributeType(String attrTypeName) throws TskCoreException {
		if (this.typeNameToAttributeTypeMap.containsKey(attrTypeName)) {
			return this.typeNameToAttributeTypeMap.get(attrTypeName);
		}
		CaseDbConnection connection = connections.getConnection();
		acquireSharedLock();
		Statement s = null;
		ResultSet rs = null;
		try {
			s = connection.createStatement();
			rs = connection.executeQuery(s, "SELECT attribute_type_id, type_name, display_name, value_type FROM blackboard_attribute_types WHERE type_name = '" + attrTypeName + "'"); //NON-NLS
			BlackboardAttribute.Type type = null;
			if (rs.next()) {
				type = new BlackboardAttribute.Type(rs.getInt(1), rs.getString(2), rs.getString(3), TSK_BLACKBOARD_ATTRIBUTE_VALUE_TYPE.fromType(rs.getLong(4)));
				this.typeIdToAttributeTypeMap.put(type.getTypeID(), type);
				this.typeNameToAttributeTypeMap.put(attrTypeName, type);
			}
			return type;
		} catch (SQLException ex) {
			throw new TskCoreException("Error getting attribute type id", ex);
		} finally {
			closeResultSet(rs);
			closeStatement(s);
			connection.close();
			releaseSharedLock();
		}
	}

	/**
	 * Get the attribute type associated with an attribute type ID.
	 *
	 * @param typeID An attribute type ID.
	 *
	 * @return An attribute type or null if the attribute type does not exist.
	 *
	 * @throws TskCoreException If an error occurs accessing the case database.
	 *
	 */
	private BlackboardAttribute.Type getAttributeType(int typeID) throws TskCoreException {
		if (this.typeIdToAttributeTypeMap.containsKey(typeID)) {
			return this.typeIdToAttributeTypeMap.get(typeID);
		}
		CaseDbConnection connection = connections.getConnection();
		acquireSharedLock();
		Statement s = null;
		ResultSet rs = null;
		try {
			s = connection.createStatement();
			rs = connection.executeQuery(s, "SELECT attribute_type_id, type_name, display_name, value_type FROM blackboard_attribute_types WHERE attribute_type_id = " + typeID + ""); //NON-NLS
			BlackboardAttribute.Type type = null;
			if (rs.next()) {
				type = new BlackboardAttribute.Type(rs.getInt(1), rs.getString(2), rs.getString(3), TSK_BLACKBOARD_ATTRIBUTE_VALUE_TYPE.fromType(rs.getLong(4)));
				this.typeIdToAttributeTypeMap.put(typeID, type);
				this.typeNameToAttributeTypeMap.put(type.getTypeName(), type);
			}
			return type;
		} catch (SQLException ex) {
			throw new TskCoreException("Error getting attribute type id", ex);
		} finally {
			closeResultSet(rs);
			closeStatement(s);
			connection.close();
			releaseSharedLock();
		}
	}

	/**
	 * Get the artifact type associated with an artifact type name.
	 *
	 * @param artTypeName An artifact type name.
	 *
	 * @return An artifact type or null if the artifact type does not exist.
	 *
	 * @throws TskCoreException If an error occurs accessing the case database.
	 *
	 */
	public BlackboardArtifact.Type getArtifactType(String artTypeName) throws TskCoreException {
		if (this.typeNameToArtifactTypeMap.containsKey(artTypeName)) {
			return this.typeNameToArtifactTypeMap.get(artTypeName);
		}
		CaseDbConnection connection = connections.getConnection();
		acquireSharedLock();
		Statement s = null;
		ResultSet rs = null;
		try {
			s = connection.createStatement();
			rs = connection.executeQuery(s, "SELECT artifact_type_id, type_name, display_name FROM blackboard_artifact_types WHERE type_name = '" + artTypeName + "'"); //NON-NLS
			BlackboardArtifact.Type type = null;
			if (rs.next()) {
				type = new BlackboardArtifact.Type(rs.getInt(1), rs.getString(2), rs.getString(3));
				this.typeIdToArtifactTypeMap.put(type.getTypeID(), type);
				this.typeNameToArtifactTypeMap.put(artTypeName, type);
			}
			return type;
		} catch (SQLException ex) {
			throw new TskCoreException("Error getting artifact type from the database", ex);
		} finally {
			closeResultSet(rs);
			closeStatement(s);
			connection.close();
			releaseSharedLock();
		}
	}

	/**
	 * Get the artifact type associated with an artifact type name.
	 *
	 * @param artTypeId An artifact type id.
	 *
	 * @return An artifact type or null if the artifact type does not exist.
	 *
	 * @throws TskCoreException If an error occurs accessing the case database.
	 *
	 */
	BlackboardArtifact.Type getArtifactType(int artTypeId) throws TskCoreException {
		if (this.typeIdToArtifactTypeMap.containsKey(artTypeId)) {
			return typeIdToArtifactTypeMap.get(artTypeId);
		}
		CaseDbConnection connection = connections.getConnection();
		acquireSharedLock();
		Statement s = null;
		ResultSet rs = null;
		try {
			s = connection.createStatement();
			rs = connection.executeQuery(s, "SELECT artifact_type_id, type_name, display_name FROM blackboard_artifact_types WHERE artifact_type_id = " + artTypeId + ""); //NON-NLS
			BlackboardArtifact.Type type = null;
			if (rs.next()) {
				type = new BlackboardArtifact.Type(rs.getInt(1), rs.getString(2), rs.getString(3));
				this.typeIdToArtifactTypeMap.put(artTypeId, type);
				this.typeNameToArtifactTypeMap.put(type.getTypeName(), type);
			}
			return type;
		} catch (SQLException ex) {
			throw new TskCoreException("Error getting artifact type from the database", ex);
		} finally {
			closeResultSet(rs);
			closeStatement(s);
			connection.close();
			releaseSharedLock();
		}
	}

	/**
	 * Add an artifact type with the given name. Will return an artifact Type.
	 *
	 * @param artifactTypeName System (unique) name of artifact
	 * @param displayName      Display (non-unique) name of artifact
	 *
	 * @return Type of the artifact added
	 *
	 * @throws TskCoreException exception thrown if a critical error occurs
	 * @throws TskDataException exception thrown if given data is already in db
	 *                          within tsk core
	 */
	public BlackboardArtifact.Type addBlackboardArtifactType(String artifactTypeName, String displayName) throws TskCoreException, TskDataException {
		CaseDbConnection connection = connections.getConnection();
		acquireExclusiveLock();
		Statement s = null;
		ResultSet rs = null;
		try {
			connection.beginTransaction();
			s = connection.createStatement();
			rs = connection.executeQuery(s, "SELECT artifact_type_id FROM blackboard_artifact_types WHERE type_name = '" + artifactTypeName + "'"); //NON-NLS
			if (!rs.next()) {
				rs.close();
				rs = connection.executeQuery(s, "SELECT MAX(artifact_type_id) AS highest_id FROM blackboard_artifact_types");
				int maxID = 0;
				if (rs.next()) {
					maxID = rs.getInt(1);
					if (maxID < MIN_USER_DEFINED_TYPE_ID) {
						maxID = MIN_USER_DEFINED_TYPE_ID;
					} else {
						maxID++;
					}
				}
				connection.executeUpdate(s, "INSERT INTO blackboard_artifact_types (artifact_type_id, type_name, display_name) VALUES ('" + maxID + "', '" + artifactTypeName + "', '" + displayName + "')"); //NON-NLS
				BlackboardArtifact.Type type = new BlackboardArtifact.Type(maxID, artifactTypeName, displayName);
				this.typeIdToArtifactTypeMap.put(type.getTypeID(), type);
				this.typeNameToArtifactTypeMap.put(type.getTypeName(), type);
				connection.commitTransaction();
				return type;
			} else {
				throw new TskDataException("The attribute type that was added was already within the system.");
			}
		} catch (SQLException ex) {
			connection.rollbackTransaction();
			throw new TskCoreException("Error adding artifact type", ex);
		} finally {
			closeResultSet(rs);
			closeStatement(s);
			connection.close();
			releaseExclusiveLock();
		}
	}

	public ArrayList<BlackboardAttribute> getBlackboardAttributes(final BlackboardArtifact artifact) throws TskCoreException {
		CaseDbConnection connection = connections.getConnection();
		acquireSharedLock();
		ResultSet rs = null;
		try {
			Statement statement = connection.createStatement();
			rs = connection.executeQuery(statement, "SELECT attrs.artifact_id, attrs.source, attrs.context, attrs.attribute_type_id, "
					+ "attrs.value_type, attrs.value_byte, attrs.value_text, attrs.value_int32, "
					+ "attrs.value_int64, attrs.value_double, types.type_name, types.display_name "
					+ "FROM blackboard_attributes AS attrs, blackboard_attribute_types AS types WHERE attrs.artifact_id = " + artifact.getArtifactID()
					+ " AND attrs.attribute_type_id = types.attribute_type_id");
			ArrayList<BlackboardAttribute> attributes = new ArrayList<BlackboardAttribute>();
			while (rs.next()) {
				final BlackboardAttribute attr = new BlackboardAttribute(
						rs.getLong("artifact_id"),
						new BlackboardAttribute.Type(rs.getInt("attribute_type_id"), rs.getString("type_name"), rs.getString("display_name"), BlackboardAttribute.TSK_BLACKBOARD_ATTRIBUTE_VALUE_TYPE.fromType(rs.getInt("value_type"))),
						rs.getString("source"),
						rs.getString("context"),
						rs.getInt("value_int32"),
						rs.getLong("value_int64"),
						rs.getDouble("value_double"),
						rs.getString("value_text"),
						rs.getBytes("value_byte"), this
				);
				attributes.add(attr);
			}
			return attributes;
		} catch (SQLException ex) {
			throw new TskCoreException("Error getting attributes for artifact, artifact id = " + artifact.getArtifactID(), ex);
		} finally {
			closeResultSet(rs);
			connection.close();
			releaseSharedLock();
		}
	}

	/**
	 * Get all attributes that match a where clause. The clause should begin
	 * with "WHERE" or "JOIN". To use this method you must know the database
	 * tables
	 *
	 * @param whereClause a sqlite where clause
	 *
	 * @return a list of matching attributes
	 *
	 * @throws TskCoreException exception thrown if a critical error occurs
	 *                          within tsk core \ref query_database_page
	 */
	public ArrayList<BlackboardAttribute> getMatchingAttributes(String whereClause) throws TskCoreException {
		CaseDbConnection connection = connections.getConnection();
		acquireSharedLock();
		Statement s = null;
		ResultSet rs = null;
		try {
			s = connection.createStatement();
			rs = connection.executeQuery(s, "SELECT blackboard_attributes.artifact_id, blackboard_attributes.source, blackboard_attributes.context, blackboard_attributes.attribute_type_id, "
					+ "blackboard_attributes.value_type, blackboard_attributes.value_byte, blackboard_attributes.value_text, blackboard_attributes.value_int32, "
					+ "blackboard_attributes.value_int64, blackboard_attributes.value_double "
					+ "FROM blackboard_attributes " + whereClause); //NON-NLS
			ArrayList<BlackboardAttribute> matches = new ArrayList<BlackboardAttribute>();
			while (rs.next()) {
				BlackboardAttribute.Type type;
				// attribute type is cached, so this does not necessarily call to the db
				type = this.getAttributeType(rs.getInt("attribute_type_id"));
				BlackboardAttribute attr = new BlackboardAttribute(
						rs.getLong("artifact_id"),
						type,
						rs.getString("source"),
						rs.getString("context"),
						rs.getInt("value_int32"),
						rs.getLong("value_int64"),
						rs.getDouble("value_double"),
						rs.getString("value_text"),
						rs.getBytes("value_byte"), this
				);
				matches.add(attr);
			}
			return matches;
		} catch (SQLException ex) {
			throw new TskCoreException("Error getting attributes using this where clause: " + whereClause, ex);
		} finally {
			closeResultSet(rs);
			closeStatement(s);
			connection.close();
			releaseSharedLock();
		}
	}

	/**
	 * Get all artifacts that match a where clause. The clause should begin with
	 * "WHERE" or "JOIN". To use this method you must know the database tables
	 *
	 * @param whereClause a sqlite where clause
	 *
	 * @return a list of matching artifacts
	 *
	 * @throws TskCoreException exception thrown if a critical error occurs
	 *                          within tsk core \ref query_database_page
	 */
	public ArrayList<BlackboardArtifact> getMatchingArtifacts(String whereClause) throws TskCoreException {
		CaseDbConnection connection = connections.getConnection();
		acquireSharedLock();
		ResultSet rs = null;
		Statement s = null;
		try {
			s = connection.createStatement();
			rs = connection.executeQuery(s, "SELECT blackboard_artifacts.artifact_id, blackboard_artifacts.obj_id, blackboard_artifacts.artifact_type_id"
					+ " FROM blackboard_artifacts " + whereClause); //NON-NLS
			ArrayList<BlackboardArtifact> matches = new ArrayList<BlackboardArtifact>();
			while (rs.next()) {
				BlackboardArtifact.Type type;
				// artifact type is cached, so this does not necessarily call to the db
				type = this.getArtifactType(rs.getInt(3));
				BlackboardArtifact artifact = new BlackboardArtifact(this, rs.getLong(1), rs.getLong(2), type.getTypeID(), type.getTypeName(), type.getDisplayName());
				matches.add(artifact);
			}
			return matches;
		} catch (SQLException ex) {
			throw new TskCoreException("Error getting attributes using this where clause: " + whereClause, ex);
		} finally {
			closeResultSet(rs);
			closeStatement(s);
			connection.close();
			releaseSharedLock();
		}
	}

	/**
	 * Add a new blackboard artifact with the given type. If that artifact type
	 * does not exist an error will be thrown. The artifact type name can be
	 * looked up in the returned blackboard artifact.
	 *
	 * @param artifactTypeID the type the given artifact should have
	 * @param obj_id         the content object id associated with this artifact
	 *
	 * @return a new blackboard artifact
	 *
	 * @throws TskCoreException exception thrown if a critical error occurs
	 *                          within tsk core
	 */
	public BlackboardArtifact newBlackboardArtifact(int artifactTypeID, long obj_id) throws TskCoreException {
		BlackboardArtifact.Type type = getArtifactType(artifactTypeID);
		return newBlackboardArtifact(artifactTypeID, obj_id, type.getTypeName(), type.getDisplayName());
	}

	/**
	 * Add a new blackboard artifact with the given type.
	 *
	 * @param artifactType the type the given artifact should have
	 * @param obj_id       the content object id associated with this artifact
	 *
	 * @return a new blackboard artifact
	 *
	 * @throws TskCoreException exception thrown if a critical error occurs
	 *                          within tsk core
	 */
	public BlackboardArtifact newBlackboardArtifact(ARTIFACT_TYPE artifactType, long obj_id) throws TskCoreException {
		return newBlackboardArtifact(artifactType.getTypeID(), obj_id, artifactType.getLabel(), artifactType.getDisplayName());
	}

	private BlackboardArtifact newBlackboardArtifact(int artifact_type_id, long obj_id, String artifactTypeName, String artifactDisplayName) throws TskCoreException {
		CaseDbConnection connection = connections.getConnection();
		acquireExclusiveLock();
		ResultSet rs = null;
		try {
			PreparedStatement statement;
			if (dbType == DbType.POSTGRESQL) {
				statement = connection.getPreparedStatement(PREPARED_STATEMENT.POSTGRESQL_INSERT_ARTIFACT, Statement.RETURN_GENERATED_KEYS);
				statement.clearParameters();
				statement.setLong(1, obj_id);
				statement.setInt(2, artifact_type_id);
			} else {
				statement = connection.getPreparedStatement(PREPARED_STATEMENT.INSERT_ARTIFACT, Statement.RETURN_GENERATED_KEYS);
				statement.clearParameters();
				statement.setLong(1, this.nextArtifactId++);
				statement.setLong(2, obj_id);
				statement.setInt(3, artifact_type_id);
			}
			connection.executeUpdate(statement);
			rs = statement.getGeneratedKeys();
			rs.next();
			return new BlackboardArtifact(this, rs.getLong(1), obj_id, artifact_type_id, artifactTypeName, artifactDisplayName, true);
		} catch (SQLException ex) {
			throw new TskCoreException("Error creating a blackboard artifact", ex);
		} finally {
			closeResultSet(rs);
			connection.close();
			releaseExclusiveLock();
		}
	}

	/**
	 * Checks if the content object has children. Note: this is generally more
	 * efficient then preloading all children and checking if the set is empty,
	 * and facilities lazy loading.
	 *
	 * @param content content object to check for children
	 *
	 * @return true if has children, false otherwise
	 *
	 * @throws TskCoreException exception thrown if a critical error occurs
	 *                          within tsk core
	 */
	boolean getContentHasChildren(Content content) throws TskCoreException {
		CaseDbConnection connection = connections.getConnection();
		acquireSharedLock();
		ResultSet rs = null;
		try {
			PreparedStatement statement = connection.getPreparedStatement(PREPARED_STATEMENT.COUNT_CHILD_OBJECTS_BY_PARENT);
			statement.clearParameters();
			statement.setLong(1, content.getId());
			rs = connection.executeQuery(statement);
			boolean hasChildren = false;
			if (rs.next()) {
				hasChildren = rs.getInt(1) > 0;
			}
			return hasChildren;
		} catch (SQLException e) {
			throw new TskCoreException("Error checking for children of parent " + content, e);
		} finally {
			closeResultSet(rs);
			connection.close();
			releaseSharedLock();
		}
	}

	/**
	 * Counts if the content object children. Note: this is generally more
	 * efficient then preloading all children and counting, and facilities lazy
	 * loading.
	 *
	 * @param content content object to check for children count
	 *
	 * @return children count
	 *
	 * @throws TskCoreException exception thrown if a critical error occurs
	 *                          within tsk core
	 */
	int getContentChildrenCount(Content content) throws TskCoreException {
		CaseDbConnection connection = connections.getConnection();
		acquireSharedLock();
		ResultSet rs = null;
		try {
			PreparedStatement statement = connection.getPreparedStatement(PREPARED_STATEMENT.COUNT_CHILD_OBJECTS_BY_PARENT);
			statement.clearParameters();
			statement.setLong(1, content.getId());
			rs = connection.executeQuery(statement);
			int countChildren = -1;
			if (rs.next()) {
				countChildren = rs.getInt(1);
			}
			return countChildren;
		} catch (SQLException e) {
			throw new TskCoreException("Error checking for children of parent " + content, e);
		} finally {
			closeResultSet(rs);
			connection.close();
			releaseSharedLock();
		}
	}

	/**
	 * Returns the list of AbstractFile Children of a given type for a given
	 * AbstractFileParent
	 *
	 * @param parent the content parent to get abstract file children for
	 * @param type   children type to look for, defined in
	 *               TSK_DB_FILES_TYPE_ENUM
	 *
	 * @throws TskCoreException exception thrown if a critical error occurs
	 *                          within tsk core
	 */
	List<Content> getAbstractFileChildren(Content parent, TSK_DB_FILES_TYPE_ENUM type) throws TskCoreException {
		CaseDbConnection connection = connections.getConnection();
		acquireSharedLock();
		ResultSet rs = null;
		try {
			PreparedStatement statement = connection.getPreparedStatement(PREPARED_STATEMENT.SELECT_FILES_BY_PARENT_AND_TYPE);
			statement.clearParameters();
			long parentId = parent.getId();
			statement.setLong(1, parentId);
			statement.setShort(2, type.getFileType());
			rs = connection.executeQuery(statement);
			return rsHelper.fileChildren(rs, parentId);
		} catch (SQLException ex) {
			throw new TskCoreException("Error getting AbstractFile children for Content", ex);
		} finally {
			closeResultSet(rs);
			connection.close();
			releaseSharedLock();
		}
	}

	/**
	 * Returns the list of all AbstractFile Children for a given
	 * AbstractFileParent
	 *
	 * @param parent the content parent to get abstract file children for
	 * @param type   children type to look for, defined in
	 *               TSK_DB_FILES_TYPE_ENUM
	 *
	 * @throws TskCoreException exception thrown if a critical error occurs
	 *                          within tsk core
	 */
	List<Content> getAbstractFileChildren(Content parent) throws TskCoreException {
		CaseDbConnection connection = connections.getConnection();
		acquireSharedLock();
		ResultSet rs = null;
		try {
			PreparedStatement statement = connection.getPreparedStatement(PREPARED_STATEMENT.SELECT_FILES_BY_PARENT);
			statement.clearParameters();
			long parentId = parent.getId();
			statement.setLong(1, parentId);
			rs = connection.executeQuery(statement);
			return rsHelper.fileChildren(rs, parentId);
		} catch (SQLException ex) {
			throw new TskCoreException("Error getting AbstractFile children for Content", ex);
		} finally {
			closeResultSet(rs);
			connection.close();
			releaseSharedLock();
		}
	}

	/**
	 * Get list of IDs for abstract files of a given type that are children of a
	 * given content.
	 *
	 * @param parent Object to find children for
	 * @param type   Type of children to find IDs for
	 *
	 * @return
	 *
	 * @throws TskCoreException
	 */
	List<Long> getAbstractFileChildrenIds(Content parent, TSK_DB_FILES_TYPE_ENUM type) throws TskCoreException {
		CaseDbConnection connection = connections.getConnection();
		acquireSharedLock();
		ResultSet rs = null;
		try {
			PreparedStatement statement = connection.getPreparedStatement(PREPARED_STATEMENT.SELECT_FILE_IDS_BY_PARENT_AND_TYPE);
			statement.clearParameters();
			statement.setLong(1, parent.getId());
			statement.setShort(2, type.getFileType());
			rs = connection.executeQuery(statement);
			List<Long> children = new ArrayList<Long>();
			while (rs.next()) {
				children.add(rs.getLong(1));
			}
			return children;
		} catch (SQLException ex) {
			throw new TskCoreException("Error getting AbstractFile children for Content", ex);
		} finally {
			closeResultSet(rs);
			connection.close();
			releaseSharedLock();
		}
	}

	/**
	 * Get list of IDs for abstract files that are children of a given content.
	 *
	 * @param parent Object to find children for
	 *
	 * @return
	 *
	 * @throws TskCoreException
	 */
	List<Long> getAbstractFileChildrenIds(Content parent) throws TskCoreException {
		CaseDbConnection connection = connections.getConnection();
		acquireSharedLock();
		ResultSet rs = null;
		try {
			PreparedStatement statement = connection.getPreparedStatement(PREPARED_STATEMENT.SELECT_FILE_IDS_BY_PARENT);
			statement.clearParameters();
			statement.setLong(1, parent.getId());
			rs = connection.executeQuery(statement);
			List<Long> children = new ArrayList<Long>();
			while (rs.next()) {
				children.add(rs.getLong(1));
			}
			return children;
		} catch (SQLException ex) {
			throw new TskCoreException("Error getting AbstractFile children for Content", ex);
		} finally {
			closeResultSet(rs);
			connection.close();
			releaseSharedLock();
		}
	}

	/**
	 * Get info about children of a given Content from the database.
	 *
	 * @param c Parent object to run query against
	 *
	 * @throws TskCoreException exception thrown if a critical error occurs
	 *                          within tsk core
	 */
	Collection<ObjectInfo> getChildrenInfo(Content c) throws TskCoreException {
		CaseDbConnection connection = connections.getConnection();
		acquireSharedLock();
		Statement s = null;
		ResultSet rs = null;
		try {
			s = connection.createStatement();
			rs = connection.executeQuery(s, "SELECT tsk_objects.obj_id, tsk_objects.type " //NON-NLS
					+ "FROM tsk_objects left join tsk_files " //NON-NLS
					+ "ON tsk_objects.obj_id=tsk_files.obj_id " //NON-NLS
					+ "WHERE tsk_objects.par_obj_id = " + c.getId() + "  ORDER BY tsk_objects.obj_id"); //NON-NLS
			Collection<ObjectInfo> infos = new ArrayList<ObjectInfo>();
			while (rs.next()) {
				infos.add(new ObjectInfo(rs.getLong("obj_id"), ObjectType.valueOf(rs.getShort("type")))); //NON-NLS
			}
			return infos;
		} catch (SQLException ex) {
			throw new TskCoreException("Error getting Children Info for Content", ex);
		} finally {
			closeResultSet(rs);
			closeStatement(s);
			connection.close();
			releaseSharedLock();
		}
	}

	/**
	 * Get parent info for the parent of the content object
	 *
	 * @param c content object to get parent info for
	 *
	 * @return the parent object info with the parent object type and id
	 *
	 * @throws TskCoreException exception thrown if a critical error occurs
	 *                          within tsk core
	 */
	ObjectInfo getParentInfo(Content c) throws TskCoreException {
		// TODO: This should not throw an exception if Content has no parent, 
		// return null instead.
		CaseDbConnection connection = connections.getConnection();
		acquireSharedLock();
		Statement s = null;
		ResultSet rs = null;
		try {
			s = connection.createStatement();
			rs = connection.executeQuery(s, "SELECT parent.obj_id, parent.type " //NON-NLS
					+ "FROM tsk_objects AS parent INNER JOIN tsk_objects AS child " //NON-NLS
					+ "ON child.par_obj_id = parent.obj_id " //NON-NLS
					+ "WHERE child.obj_id = " + c.getId()); //NON-NLS
			if (rs.next()) {
				return new ObjectInfo(rs.getLong(1), ObjectType.valueOf(rs.getShort(2)));
			} else {
				throw new TskCoreException("Given content (id: " + c.getId() + ") has no parent");
			}
		} catch (SQLException ex) {
			throw new TskCoreException("Error getting Parent Info for Content", ex);
		} finally {
			closeResultSet(rs);
			closeStatement(s);
			connection.close();
			releaseSharedLock();
		}
	}

	/**
	 * Get parent info for the parent of the content object id
	 *
	 * @param id content object id to get parent info for
	 *
	 * @return the parent object info with the parent object type and id
	 *
	 * @throws TskCoreException exception thrown if a critical error occurs
	 *                          within tsk core
	 */
	ObjectInfo getParentInfo(long contentId) throws TskCoreException {
		// TODO: This should not throw an exception if Content has no parent, 
		// return null instead.
		CaseDbConnection connection = connections.getConnection();
		acquireSharedLock();
		Statement s = null;
		ResultSet rs = null;
		try {
			s = connection.createStatement();
			rs = connection.executeQuery(s, "SELECT parent.obj_id, parent.type " //NON-NLS
					+ "FROM tsk_objects AS parent INNER JOIN tsk_objects AS child " //NON-NLS
					+ "ON child.par_obj_id = parent.obj_id " //NON-NLS
					+ "WHERE child.obj_id = " + contentId); //NON-NLS
			if (rs.next()) {
				return new ObjectInfo(rs.getLong(1), ObjectType.valueOf(rs.getShort(2)));
			} else {
				throw new TskCoreException("Given content (id: " + contentId + ") has no parent.");
			}
		} catch (SQLException ex) {
			throw new TskCoreException("Error getting Parent Info for Content: " + contentId, ex);
		} finally {
			closeResultSet(rs);
			closeStatement(s);
			connection.close();
			releaseSharedLock();
		}
	}

	/**
	 * Gets parent directory for FsContent object
	 *
	 * @param fsc FsContent to get parent dir for
	 *
	 * @return the parent Directory
	 *
	 * @throws TskCoreException thrown if critical error occurred within tsk
	 *                          core
	 */
	Directory getParentDirectory(FsContent fsc) throws TskCoreException {
		// TODO: This should not throw an exception if Content has no parent, 
		// return null instead.
		if (fsc.isRoot()) {
			throw new TskCoreException("Given FsContent (id: " + fsc.getId() + ") is a root object (can't have parent directory).");
		} else {
			ObjectInfo parentInfo = getParentInfo(fsc);
			Directory parent = null;
			if (parentInfo.type == ObjectType.ABSTRACTFILE) {
				parent = getDirectoryById(parentInfo.id, fsc.getFileSystem());
			} else {
				throw new TskCoreException("Parent of FsContent (id: " + fsc.getId() + ") has wrong type to be directory: " + parentInfo.type);
			}
			return parent;
		}
	}

	/**
	 * Get content object by content id
	 *
	 * @param id to get content object for
	 *
	 * @return instance of a Content object (one of its subclasses), or null if
	 *         not found.
	 *
	 * @throws TskCoreException thrown if critical error occurred within tsk
	 *                          core
	 */
	public Content getContentById(long id) throws TskCoreException {
		CaseDbConnection connection = connections.getConnection();
		acquireSharedLock();
		Statement s = null;
		ResultSet rs = null;
		try {
			s = connection.createStatement();
			rs = connection.executeQuery(s, "SELECT * FROM tsk_objects WHERE obj_id = " + id + " LIMIT  1"); //NON-NLS
			if (!rs.next()) {
				return null;
			}

			AbstractContent content = null;
			long parentId = rs.getLong("par_obj_id"); //NON-NLS
			final TskData.ObjectType type = TskData.ObjectType.valueOf(rs.getShort("type")); //NON-NLS
			switch (type) {
				case IMG:
					content = getImageById(id);
					break;
				case VS:
					content = getVolumeSystemById(id, parentId);
					break;
				case VOL:
					content = getVolumeById(id, parentId);
					break;
				case FS:
					content = getFileSystemById(id, parentId);
					break;
				case ABSTRACTFILE:
					content = getAbstractFileById(id);
					break;
				default:
					throw new TskCoreException("Could not obtain Content object with ID: " + id);
			}
			return content;
		} catch (SQLException ex) {
			throw new TskCoreException("Error getting Content by ID.", ex);
		} finally {
			closeResultSet(rs);
			closeStatement(s);
			connection.close();
			releaseSharedLock();
		}
	}

	/**
	 * Get a path of a file in tsk_files_path table or null if there is none
	 *
	 * @param id id of the file to get path for
	 *
	 * @return file path or null
	 */
	String getFilePath(long id) {
		CaseDbConnection connection;
		try {
			connection = connections.getConnection();
		} catch (TskCoreException ex) {
			logger.log(Level.SEVERE, "Error getting file path for file " + id, ex); //NON-NLS			
			return null;
		}
		String filePath = null;
		acquireSharedLock();
		ResultSet rs = null;
		try {
			PreparedStatement statement = connection.getPreparedStatement(PREPARED_STATEMENT.SELECT_LOCAL_PATH_FOR_FILE);
			statement.clearParameters();
			statement.setLong(1, id);
			rs = connection.executeQuery(statement);
			if (rs.next()) {
				filePath = rs.getString(1);
			}
		} catch (SQLException ex) {
			logger.log(Level.SEVERE, "Error getting file path for file " + id, ex); //NON-NLS
		} finally {
			closeResultSet(rs);
			connection.close();
			releaseSharedLock();
		}
		return filePath;
	}

	/**
	 * Get a parent_path of a file in tsk_files table or null if there is none
	 *
	 * Make sure the connection in transaction is used for all database
	 * interactions called by this method
	 *
	 * @param id          id of the file to get path for
	 * @param transaction the SQL transaction to use
	 *
	 * @return file path or null
	 *
	 */
	String getFileParentPath(long id, CaseDbTransaction transaction) {
		CaseDbConnection connection = transaction.getConnection();
		String parentPath = null;
		acquireSharedLock();
		ResultSet rs = null;
		try {
			PreparedStatement statement = connection.getPreparedStatement(PREPARED_STATEMENT.SELECT_PATH_FOR_FILE);
			statement.clearParameters();
			statement.setLong(1, id);
			rs = connection.executeQuery(statement);
			if (rs.next()) {
				parentPath = rs.getString(1);
			}
		} catch (SQLException ex) {
			logger.log(Level.SEVERE, "Error getting file parent_path for file " + id, ex); //NON-NLS
		} finally {
			closeResultSet(rs);
			releaseSharedLock();
		}
		return parentPath;
	}

	/**
	 * Get a name of a file in tsk_files table or null if there is none
	 *
	 * Make sure the connection in transaction is used for all database
	 * interactions called by this method
	 *
	 * @param id          id of the file to get name for
	 * @param transaction the SQL transaction to use
	 *
	 * @return file name or null
	 */
	String getFileName(long id, CaseDbTransaction transaction) {
		CaseDbConnection connection = transaction.getConnection();
		String fileName = null;
		acquireSharedLock();
		ResultSet rs = null;
		try {
			PreparedStatement statement = connection.getPreparedStatement(PREPARED_STATEMENT.SELECT_FILE_NAME);
			statement.clearParameters();
			statement.setLong(1, id);
			rs = connection.executeQuery(statement);
			if (rs.next()) {
				fileName = rs.getString(1);
			}
		} catch (SQLException ex) {
			logger.log(Level.SEVERE, "Error getting file parent_path for file " + id, ex); //NON-NLS
		} finally {
			closeResultSet(rs);
			releaseSharedLock();
		}
		return fileName;
	}

	/**
	 * Get a derived method for a file, or null if none
	 *
	 * @param id id of the derived file
	 *
	 * @return derived method or null if not present
	 *
	 * @throws TskCoreException exception throws if core error occurred and
	 *                          method could not be queried
	 */
	DerivedFile.DerivedMethod getDerivedMethod(long id) throws TskCoreException {
		CaseDbConnection connection = connections.getConnection();
		DerivedFile.DerivedMethod method = null;
		acquireSharedLock();
		ResultSet rs1 = null;
		ResultSet rs2 = null;
		try {
			PreparedStatement statement = connection.getPreparedStatement(PREPARED_STATEMENT.SELECT_DERIVED_FILE);
			statement.clearParameters();
			statement.setLong(1, id);
			rs1 = connection.executeQuery(statement);
			if (rs1.next()) {
				int method_id = rs1.getInt(1);
				String rederive = rs1.getString(1);
				method = new DerivedFile.DerivedMethod(method_id, rederive);
				statement = connection.getPreparedStatement(PREPARED_STATEMENT.SELECT_FILE_DERIVATION_METHOD);
				statement.clearParameters();
				statement.setInt(1, method_id);
				rs2 = connection.executeQuery(statement);
				if (rs2.next()) {
					method.setToolName(rs2.getString(1));
					method.setToolVersion(rs2.getString(2));
					method.setOther(rs2.getString(3));
				}
			}
		} catch (SQLException e) {
			logger.log(Level.SEVERE, "Error getting derived method for file: " + id, e); //NON-NLS
		} finally {
			closeResultSet(rs2);
			closeResultSet(rs1);
			connection.close();
			releaseSharedLock();
		}
		return method;
	}

	/**
	 * Get abstract file object from tsk_files table by its id
	 *
	 * @param id id of the file object in tsk_files table
	 *
	 * @return AbstractFile object populated, or null if not found.
	 *
	 * @throws TskCoreException thrown if critical error occurred within tsk
	 *                          core and file could not be queried
	 */
	public AbstractFile getAbstractFileById(long id) throws TskCoreException {
		CaseDbConnection connection = connections.getConnection();
		acquireSharedLock();
		ResultSet rs = null;
		try {
			PreparedStatement statement = connection.getPreparedStatement(PREPARED_STATEMENT.SELECT_FILE_BY_ID);
			statement.clearParameters();
			statement.setLong(1, id);
			rs = connection.executeQuery(statement);
			List<AbstractFile> files = resultSetToAbstractFiles(rs);
			if (files.size() > 0) {
				return files.get(0);
			} else {
				return null;
			}
		} catch (SQLException ex) {
			throw new TskCoreException("Error getting file by id, id = " + id, ex);
		} finally {
			closeResultSet(rs);
			connection.close();
			releaseSharedLock();
		}
	}

	/**
	 * Gets the object id of the file system that a file is located in.
	 *
	 * @param fileId      The object id of the file.
	 * @param transaction A case database transaction.
	 *
	 * @return The file system object id or -1, if the file is not in a file
	 *         system.
	 */
	private long getFileSystemId(long fileId, CaseDbTransaction transaction) {
		return getFileSystemId(fileId, transaction.getConnection());
	}

	/**
	 * Get the object ID of the file system that a file is located in.
	 *
	 * Note: for FsContent files, this is the real fs for other non-fs
	 * AbstractFile files, this field is used internally for data source id (the
	 * root content obj)
	 *
	 * @param fileId     object id of the file to get fs column id for
	 * @param connection the database connection to use
	 *
	 * @return fs_id or -1 if not present
	 */
	private long getFileSystemId(long fileId, CaseDbConnection connection) {
		acquireSharedLock();
		ResultSet rs = null;
		long ret = -1;
		try {
			PreparedStatement statement = connection.getPreparedStatement(PREPARED_STATEMENT.SELECT_FILE_SYSTEM_BY_OBJECT);
			statement.clearParameters();
			statement.setLong(1, fileId);
			rs = connection.executeQuery(statement);
			if (rs.next()) {
				ret = rs.getLong(1);
				if (ret == 0) {
					ret = -1;
				}
			}
		} catch (SQLException e) {
			logger.log(Level.SEVERE, "Error checking file system id of a file, id = " + fileId, e); //NON-NLS
		} finally {
			closeResultSet(rs);
			releaseSharedLock();
		}
		return ret;
	}

	/**
	 * Checks if the file is a (sub)child of the data source (parentless Content
	 * object such as Image or VirtualDirectory representing filesets)
	 *
	 * @param dataSource dataSource to check
	 * @param fileId     id of file to check
	 *
	 * @return true if the file is in the dataSource hierarchy
	 *
	 * @throws TskCoreException thrown if check failed
	 */
	public boolean isFileFromSource(Content dataSource, long fileId) throws TskCoreException {
		String query = String.format("SELECT COUNT(*) FROM tsk_files WHERE obj_id = %d AND data_source_obj_id = %d", fileId, dataSource.getId()); //NON-NLS
		CaseDbConnection connection = connections.getConnection();
		acquireSharedLock();
		Statement statement = null;
		ResultSet resultSet = null;
		try {
			statement = connection.createStatement();
			resultSet = connection.executeQuery(statement, query);
			resultSet.next();
			return (resultSet.getLong(1) > 0L);
		} catch (SQLException ex) {
			throw new TskCoreException(String.format("Error executing query %s", query), ex);
		} finally {
			closeResultSet(resultSet);
			closeStatement(statement);
			connection.close();
			releaseSharedLock();
		}
	}

	/**
	 * @param dataSource the dataSource (Image, parent-less VirtualDirectory) to
	 *                   search for the given file name
	 * @param fileName   Pattern of the name of the file or directory to match
	 *                   (case insensitive, used in LIKE SQL statement).
	 *
	 * @return a list of AbstractFile for files/directories whose name matches
	 *         the given fileName
	 *
	 * @throws TskCoreException thrown if check failed
	 */
	public List<AbstractFile> findFiles(Content dataSource, String fileName) throws TskCoreException {
		List<AbstractFile> files = new ArrayList<AbstractFile>();
		CaseDbConnection connection = connections.getConnection();
		acquireSharedLock();
		ResultSet resultSet = null;
		try {
			PreparedStatement statement = connection.getPreparedStatement(PREPARED_STATEMENT.SELECT_FILES_BY_DATA_SOURCE_AND_NAME);
			statement.clearParameters();
			statement.setString(1, fileName.toLowerCase());
			statement.setLong(2, dataSource.getId());
			resultSet = connection.executeQuery(statement);
			files.addAll(resultSetToAbstractFiles(resultSet));
		} catch (SQLException e) {
			throw new TskCoreException(bundle.getString("SleuthkitCase.findFiles.exception.msg3.text"), e);
		} finally {
			closeResultSet(resultSet);
			connection.close();
			releaseSharedLock();
		}
		return files;
	}

	/**
	 * @param dataSource the dataSource (Image, parent-less VirtualDirectory) to
	 *                   search for the given file name
	 * @param fileName   Pattern of the name of the file or directory to match
	 *                   (case insensitive, used in LIKE SQL statement).
	 * @param dirName    Pattern of the name of a parent directory of fileName
	 *                   (case insensitive, used in LIKE SQL statement)
	 *
	 * @return a list of AbstractFile for files/directories whose name matches
	 *         fileName and whose parent directory contains dirName.
	 *
	 * @throws org.sleuthkit.datamodel.TskCoreException
	 */
	public List<AbstractFile> findFiles(Content dataSource, String fileName, String dirName) throws TskCoreException {
		List<AbstractFile> files = new ArrayList<AbstractFile>();
		CaseDbConnection connection = connections.getConnection();
		acquireSharedLock();
		ResultSet resultSet = null;
		try {
			PreparedStatement statement = connection.getPreparedStatement(PREPARED_STATEMENT.SELECT_FILES_BY_DATA_SOURCE_AND_PARENT_PATH_AND_NAME);
			statement.clearParameters();
			statement.setString(1, fileName.toLowerCase());
			statement.setString(2, "%" + dirName.toLowerCase() + "%"); //NON-NLS
			statement.setLong(3, dataSource.getId());
			resultSet = connection.executeQuery(statement);
			files.addAll(resultSetToAbstractFiles(resultSet));
		} catch (SQLException e) {
			throw new TskCoreException(bundle.getString("SleuthkitCase.findFiles3.exception.msg3.text"), e);
		} finally {
			closeResultSet(resultSet);
			connection.close();
			releaseSharedLock();
		}
		return files;
	}

	/**
	 * Adds a virtual directory to the database and returns a VirtualDirectory
	 * object representing it.
	 *
	 * @param parentId      the ID of the parent, or 0 if NULL
	 * @param directoryName the name of the virtual directory to create
	 *
	 * @return
	 *
	 * @throws TskCoreException
	 */
	public VirtualDirectory addVirtualDirectory(long parentId, String directoryName) throws TskCoreException {
		acquireExclusiveLock();
		CaseDbTransaction localTrans = beginTransaction();
		try {
			VirtualDirectory newVD = addVirtualDirectory(parentId, directoryName, localTrans);
			localTrans.commit();
			return newVD;
		} catch (TskCoreException ex) {
			localTrans.rollback();
			throw ex;
		} finally {
			releaseExclusiveLock();
		}
	}

	/**
	 * Adds a virtual directory to the database and returns a VirtualDirectory
	 * object representing it.
	 *
	 * Make sure the connection in transaction is used for all database
	 * interactions called by this method
	 *
	 * @param parentId      the ID of the parent, or 0 if NULL
	 * @param directoryName the name of the virtual directory to create
	 * @param transaction   the transaction in the scope of which the operation
	 *                      is to be performed, managed by the caller
	 *
	 * @return a VirtualDirectory object representing the one added to the
	 *         database.
	 *
	 * @throws TskCoreException
	 */
	public VirtualDirectory addVirtualDirectory(long parentId, String directoryName, CaseDbTransaction transaction) throws TskCoreException {
		if (transaction == null) {
			throw new TskCoreException("Passed null CaseDbTransaction");
		}

		acquireExclusiveLock();
		ResultSet resultSet = null;
		try {
			// Get the parent path.
			String parentPath = getFileParentPath(parentId, transaction);
			if (parentPath == null) {
				parentPath = "/"; //NON-NLS
			}
			String parentName = getFileName(parentId, transaction);
			if (parentName != null) {
				parentPath = parentPath + parentName + "/"; //NON-NLS
			}

			// Insert a row for the virtual directory into the tsk_objects table.
			// INSERT INTO tsk_objects (par_obj_id, type) VALUES (?, ?)
			CaseDbConnection connection = transaction.getConnection();
			PreparedStatement statement = connection.getPreparedStatement(PREPARED_STATEMENT.INSERT_OBJECT, Statement.RETURN_GENERATED_KEYS);
			statement.clearParameters();
			if (parentId != 0) {
				statement.setLong(1, parentId);
			} else {
				statement.setNull(1, java.sql.Types.BIGINT);
			}
			statement.setInt(2, TskData.ObjectType.ABSTRACTFILE.getObjectType());
			connection.executeUpdate(statement);
			resultSet = statement.getGeneratedKeys();
			resultSet.next();
			long newObjId = resultSet.getLong(1);

			// Insert a row for the virtual directory into the tsk_files table.
			// INSERT INTO tsk_files (obj_id, fs_obj_id, name, type, has_path, dir_type, meta_type, 
			// dir_flags, meta_flags, size, ctime, crtime, atime, mtime, parent_path, data_source_obj_id) 
			// VALUES (?, ?, ?, ?, ?, ?, ?, ?, ?, ?, ?, ?, ?, ?, ?, ?)			
			statement = connection.getPreparedStatement(PREPARED_STATEMENT.INSERT_FILE);
			statement.clearParameters();
			statement.setLong(1, newObjId);

			// If the parent is part of a file system, grab its file system ID			
			if (0 != parentId) {
				long parentFs = this.getFileSystemId(parentId, transaction);
				if (parentFs != -1) {
					statement.setLong(2, parentFs);
				} else {
					statement.setNull(2, java.sql.Types.BIGINT);
				}
			} else {
				statement.setNull(2, java.sql.Types.BIGINT);
			}

			// name
			statement.setString(3, directoryName);

			//type
			statement.setShort(4, TskData.TSK_DB_FILES_TYPE_ENUM.VIRTUAL_DIR.getFileType());
			statement.setShort(5, (short) 1);

			//flags
			final TSK_FS_NAME_TYPE_ENUM dirType = TSK_FS_NAME_TYPE_ENUM.DIR;
			statement.setShort(6, dirType.getValue());
			final TSK_FS_META_TYPE_ENUM metaType = TSK_FS_META_TYPE_ENUM.TSK_FS_META_TYPE_DIR;
			statement.setShort(7, metaType.getValue());

			//allocated
			final TSK_FS_NAME_FLAG_ENUM dirFlag = TSK_FS_NAME_FLAG_ENUM.ALLOC;
			statement.setShort(8, dirFlag.getValue());
			final short metaFlags = (short) (TSK_FS_META_FLAG_ENUM.ALLOC.getValue()
					| TSK_FS_META_FLAG_ENUM.USED.getValue());
			statement.setShort(9, metaFlags);

			//size
			statement.setLong(10, 0);

			//  nulls for params 11-14
			statement.setNull(11, java.sql.Types.BIGINT);
			statement.setNull(12, java.sql.Types.BIGINT);
			statement.setNull(13, java.sql.Types.BIGINT);
			statement.setNull(14, java.sql.Types.BIGINT);

			// parent path
			statement.setString(15, parentPath);

			// data source object id (same as object id if this is a data source)
			long dataSourceObjectId;
			if (0 == parentId) {
				dataSourceObjectId = newObjId;
			} else {
				dataSourceObjectId = getDataSourceObjectId(connection, parentId);
			}
			statement.setLong(16, dataSourceObjectId);

			connection.executeUpdate(statement);

			return new VirtualDirectory(this, newObjId, dataSourceObjectId, directoryName, dirType,
					metaType, dirFlag, metaFlags, null, FileKnown.UNKNOWN,
					parentPath);
		} catch (SQLException e) {
			throw new TskCoreException("Error creating virtual directory '" + directoryName + "'", e);
		} finally {
			closeResultSet(resultSet);
			releaseExclusiveLock();
		}
	}

	/**
	 * Adds a local/logical files and/or directories data source.
	 *
	 * @param deviceId          An ASCII-printable identifier for the device
	 *                          associated with the data source that is intended
	 *                          to be unique across multiple cases (e.g., a
	 *                          UUID).
	 * @param rootDirectoryName The name for the root virtual directory for the
	 *                          data source.
	 * @param timeZone          The time zone used to process the data source,
	 *                          may be the empty string.
	 * @param transaction       A transaction in the scope of which the
	 *                          operation is to be performed, managed by the
	 *                          caller.
	 *
	 * @return The new local files data source.
	 *
	 * @throws TskCoreException if there is an error adding the data source.
	 */
	public LocalFilesDataSource addLocalFilesDataSource(String deviceId, String rootDirectoryName, String timeZone, CaseDbTransaction transaction) throws TskCoreException {
		acquireExclusiveLock();
		Statement statement = null;
		ResultSet resultSet = null;
		try {
			// Insert a row for the root virtual directory of the data source 
			// into the tsk_objects table.
			// INSERT INTO tsk_objects (par_obj_id, type) VALUES (?, ?)
			CaseDbConnection connection = transaction.getConnection();
			PreparedStatement preparedStatement = connection.getPreparedStatement(PREPARED_STATEMENT.INSERT_OBJECT, Statement.RETURN_GENERATED_KEYS);
			preparedStatement.clearParameters();
			preparedStatement.setNull(1, java.sql.Types.BIGINT);
			preparedStatement.setInt(2, TskData.ObjectType.ABSTRACTFILE.getObjectType());
			connection.executeUpdate(preparedStatement);
			resultSet = preparedStatement.getGeneratedKeys();
			resultSet.next();
			long newObjId = resultSet.getLong(1);
			resultSet.close();
			resultSet = null;

			// Insert a row for the virtual directory of the data source into 
			// the data_source_info table.
			statement = connection.createStatement();
			statement.executeUpdate("INSERT INTO data_source_info (obj_id, device_id, time_zone) "
					+ "VALUES(" + newObjId + ", '" + deviceId + "', '" + timeZone + "');");

			// Insert a row for the root virtual directory of the data source 
			// into the tsk_files table. Note that its data source object id is
			// its own object id.
			// INSERT INTO tsk_files (obj_id, fs_obj_id, name, type, has_path, 
			// dir_type, meta_type, dir_flags, meta_flags, size, ctime, crtime, 
			// atime, mtime, parent_path, data_source_obj_id) 
			// VALUES (?, ?, ?, ?, ?, ?, ?, ?, ?, ?, ?, ?, ?, ?, ?, ?)			
			preparedStatement = connection.getPreparedStatement(PREPARED_STATEMENT.INSERT_FILE);
			preparedStatement.clearParameters();
			preparedStatement.setLong(1, newObjId);
			preparedStatement.setNull(2, java.sql.Types.BIGINT);
			preparedStatement.setString(3, rootDirectoryName);
			preparedStatement.setShort(4, TskData.TSK_DB_FILES_TYPE_ENUM.VIRTUAL_DIR.getFileType());
			preparedStatement.setShort(5, (short) 1);
			TSK_FS_NAME_TYPE_ENUM dirType = TSK_FS_NAME_TYPE_ENUM.DIR;
			preparedStatement.setShort(6, TSK_FS_NAME_TYPE_ENUM.DIR.getValue());
			TSK_FS_META_TYPE_ENUM metaType = TSK_FS_META_TYPE_ENUM.TSK_FS_META_TYPE_DIR;
			preparedStatement.setShort(7, metaType.getValue());
			TSK_FS_NAME_FLAG_ENUM dirFlag = TSK_FS_NAME_FLAG_ENUM.ALLOC;
			preparedStatement.setShort(8, dirFlag.getValue());
			final short metaFlags = (short) (TSK_FS_META_FLAG_ENUM.ALLOC.getValue()
					| TSK_FS_META_FLAG_ENUM.USED.getValue());
			preparedStatement.setShort(9, metaFlags);
			preparedStatement.setLong(10, 0);
			preparedStatement.setNull(11, java.sql.Types.BIGINT);
			preparedStatement.setNull(12, java.sql.Types.BIGINT);
			preparedStatement.setNull(13, java.sql.Types.BIGINT);
			preparedStatement.setNull(14, java.sql.Types.BIGINT);
			String parentPath = "/"; //NON-NLS
			preparedStatement.setString(15, parentPath);
			preparedStatement.setLong(16, newObjId);
			connection.executeUpdate(preparedStatement);

			VirtualDirectory rootDirectory = new VirtualDirectory(this,
					newObjId, newObjId, rootDirectoryName,
					dirType, metaType, dirFlag, metaFlags, null,
					FileKnown.UNKNOWN, parentPath);
			return new LocalFilesDataSource(deviceId, rootDirectory, timeZone);

		} catch (SQLException ex) {
			throw new TskCoreException(String.format("Error creating local files data source with device id %s and directory name %s", deviceId, rootDirectoryName), ex);
		} finally {
			closeResultSet(resultSet);
			closeStatement(statement);
			releaseExclusiveLock();
		}
	}

	/**
	 * Get IDs of the virtual folder roots (at the same level as image), used
	 * for containers such as for local files.
	 *
	 * @return IDs of virtual directory root objects.
	 *
	 * @throws org.sleuthkit.datamodel.TskCoreException
	 */
	public List<VirtualDirectory> getVirtualDirectoryRoots() throws TskCoreException {
		CaseDbConnection connection = connections.getConnection();
		acquireSharedLock();
		Statement s = null;
		ResultSet rs = null;
		try {
			s = connection.createStatement();
			rs = connection.executeQuery(s, "SELECT * FROM tsk_files WHERE" //NON-NLS
					+ " type = " + TskData.TSK_DB_FILES_TYPE_ENUM.VIRTUAL_DIR.getFileType()
					+ " AND obj_id = data_source_obj_id"
					+ " ORDER BY dir_type, LOWER(name)"); //NON-NLS
			List<VirtualDirectory> virtDirRootIds = new ArrayList<VirtualDirectory>();
			while (rs.next()) {
				virtDirRootIds.add(rsHelper.virtualDirectory(rs));
			}
			return virtDirRootIds;
		} catch (SQLException ex) {
			throw new TskCoreException("Error getting local files virtual folder id", ex);
		} finally {
			closeResultSet(rs);
			closeStatement(s);
			connection.close();
			releaseSharedLock();
		}
	}

	/**
	 * Adds a carving result to the case database.
	 *
	 * @param carvingResult The carving result (a set of carved files and their
	 *                      parent) to be added.
	 *
	 * @return A list of LayoutFile representations of the carved files.
	 *
	 * @throws TskCoreException If there is a problem completing a case database
	 *                          operation.
	 */
	public final List<LayoutFile> addCarvedFiles(CarvingResult carvingResult) throws TskCoreException {
		assert (null != carvingResult);
		if (null == carvingResult) {
			throw new TskCoreException("Carving is null");
		}
		assert (null != carvingResult.getParent());
		if (null == carvingResult.getParent()) {
			throw new TskCoreException("Carving result has null parent");
		}
		assert (null != carvingResult.getCarvedFiles());
		if (null == carvingResult.getCarvedFiles()) {
			throw new TskCoreException("Carving result has null carved files");
		}
		CaseDbTransaction transaction = null;
		Statement statement = null;
		ResultSet resultSet = null;
		acquireExclusiveLock();
		long newCacheKey = 0; // Used to roll back cache if transaction is rolled back.
		try {
			transaction = beginTransaction();
			CaseDbConnection connection = transaction.getConnection();

			/*
			 * Carved files are "re-parented" as children of the $CarvedFiles
			 * virtual directory of the root file system, volume, or image
			 * ancestor of the carved files parent, but if no such ancestor is
			 * found, then the parent specified in the carving result is used.
			 */
			Content root = carvingResult.getParent();
			while (null != root) {
				if (root instanceof FileSystem || root instanceof Volume || root instanceof Image) {
					break;
				}
				root = root.getParent();
			}
			if (null == root) {
				root = carvingResult.getParent();
			}

			/*
			 * Get or create the $CarvedFiles virtual directory for the root
			 * ancestor.
			 */
			VirtualDirectory carvedFilesDir = rootIdsToCarvedFileDirs.get(root.getId());
			if (null == carvedFilesDir) {
				List<Content> rootChildren;
				if (root instanceof FileSystem) {
					rootChildren = ((FileSystem) root).getRootDirectory().getChildren();
				} else {
					rootChildren = root.getChildren();
				}
				for (Content child : rootChildren) {
					if (child instanceof VirtualDirectory && child.getName().equals(VirtualDirectory.NAME_CARVED)) {
						carvedFilesDir = (VirtualDirectory) child;
						break;
					}
				}
				if (null == carvedFilesDir) {
					carvedFilesDir = addVirtualDirectory(root.getId(), VirtualDirectory.NAME_CARVED, transaction);
				}
				newCacheKey = root.getId();
				rootIdsToCarvedFileDirs.put(newCacheKey, carvedFilesDir);
			}

			/*
			 * Add the carved files to the database as children of the
			 * $CarvedFile directory of the root ancestor.
			 */
			String parentPath = getFileParentPath(carvedFilesDir.getId(), transaction) + carvedFilesDir.getName() + "/";
			List<LayoutFile> carvedFiles = new ArrayList<LayoutFile>();
			for (CarvingResult.CarvedFile carvedFile : carvingResult.getCarvedFiles()) {
				/*
				 * Insert a row for the carved file into the tsk_objects table:
				 * INSERT INTO tsk_objects (par_obj_id, type) VALUES (?, ?)
				 */
				PreparedStatement prepStmt = connection.getPreparedStatement(PREPARED_STATEMENT.INSERT_OBJECT, Statement.RETURN_GENERATED_KEYS);
				prepStmt.clearParameters();
				prepStmt.setLong(1, carvedFilesDir.getId()); // par_obj_id
				prepStmt.setLong(2, TskData.ObjectType.ABSTRACTFILE.getObjectType()); // type
				connection.executeUpdate(prepStmt);
				resultSet = prepStmt.getGeneratedKeys();
				resultSet.next();
				long carvedFileId = resultSet.getLong(1);

				/*
				 * Insert a row for the carved file into the tsk_files table:
				 * INSERT INTO tsk_files (obj_id, fs_obj_id, name, type,
				 * has_path, dir_type, meta_type, dir_flags, meta_flags, size,
				 * ctime, crtime, atime, mtime, parent_path, data_source_obj_id)
				 * VALUES (?, ?, ?, ?, ?, ?, ?, ?, ?, ?, ?, ?, ?, ?, ?, ?)
				 */
				prepStmt = connection.getPreparedStatement(PREPARED_STATEMENT.INSERT_FILE);
				prepStmt.clearParameters();
				prepStmt.setLong(1, carvedFileId); // obj_id
				if (root instanceof FileSystem) {
					prepStmt.setLong(2, root.getId()); // fs_obj_id
				} else {
					prepStmt.setNull(2, java.sql.Types.BIGINT); // fs_obj_id
				}
				prepStmt.setString(3, carvedFile.getName()); // name
				prepStmt.setShort(4, TSK_DB_FILES_TYPE_ENUM.CARVED.getFileType()); // type
				prepStmt.setShort(5, (short) 1); // has_path
				prepStmt.setShort(6, TSK_FS_NAME_TYPE_ENUM.REG.getValue()); // dir_type
				prepStmt.setShort(7, TSK_FS_META_TYPE_ENUM.TSK_FS_META_TYPE_REG.getValue()); // meta_type
				prepStmt.setShort(8, TSK_FS_NAME_FLAG_ENUM.UNALLOC.getValue()); // dir_flags
				prepStmt.setShort(9, TSK_FS_META_FLAG_ENUM.UNALLOC.getValue()); // nmeta_flags
				prepStmt.setLong(10, carvedFile.getSizeInBytes()); // size
				prepStmt.setNull(11, java.sql.Types.BIGINT); // ctime
				prepStmt.setNull(12, java.sql.Types.BIGINT); // crtime
				prepStmt.setNull(13, java.sql.Types.BIGINT); // atime
				prepStmt.setNull(14, java.sql.Types.BIGINT); // mtime
				prepStmt.setString(15, parentPath); // parent path
				prepStmt.setLong(16, carvedFilesDir.getDataSourceObjectId()); // data_source_obj_id
				connection.executeUpdate(prepStmt);

				/*
				 * Insert a row in the tsk_layout_file table for each chunk of
				 * the carved file. INSERT INTO tsk_file_layout (obj_id,
				 * byte_start, byte_len, sequence) VALUES (?, ?, ?, ?)
				 */
				prepStmt = connection.getPreparedStatement(PREPARED_STATEMENT.INSERT_LAYOUT_FILE);
				for (TskFileRange tskFileRange : carvedFile.getLayoutInParent()) {
					prepStmt.clearParameters();
					prepStmt.setLong(1, carvedFileId); // obj_id
					prepStmt.setLong(2, tskFileRange.getByteStart()); // byte_start
					prepStmt.setLong(3, tskFileRange.getByteLen()); // byte_len
					prepStmt.setLong(4, tskFileRange.getSequence()); // sequence
					connection.executeUpdate(prepStmt);
				}

				/*
				 * Create a layout file representation of the carved file.
				 */
				carvedFiles.add(new LayoutFile(this,
						carvedFileId,
						carvedFilesDir.getDataSourceObjectId(),
						carvedFile.getName(),
						TSK_DB_FILES_TYPE_ENUM.CARVED,
						TSK_FS_NAME_TYPE_ENUM.REG,
						TSK_FS_META_TYPE_ENUM.TSK_FS_META_TYPE_REG,
						TSK_FS_NAME_FLAG_ENUM.UNALLOC,
						TSK_FS_META_FLAG_ENUM.UNALLOC.getValue(),
						carvedFile.getSizeInBytes(),
						null,
						FileKnown.UNKNOWN,
						parentPath,
						null));
			}

			transaction.commit();
			return carvedFiles;

		} catch (SQLException ex) {
			if (null != transaction) {
				transaction.rollback();
				if (0 != newCacheKey) {
					rootIdsToCarvedFileDirs.remove(newCacheKey);
				}
			}
			throw new TskCoreException("Failed to add carved files to case database", ex);

		} finally {
			closeResultSet(resultSet);
			closeStatement(statement);
			releaseExclusiveLock();
		}
	}

	/**
	 * Creates a new derived file object, adds it to database and returns it.
	 *
	 * TODO add support for adding derived method
	 *
	 * @param fileName        file name the derived file
	 * @param localPath       local path of the derived file, including the file
	 *                        name. The path is relative to the database path.
	 * @param size            size of the derived file in bytes
	 * @param ctime
	 * @param crtime
	 * @param atime
	 * @param mtime
	 * @param isFile          whether a file or directory, true if a file
	 * @param parentFile      parent file object (derived or local file)
	 * @param rederiveDetails details needed to re-derive file (will be specific
	 *                        to the derivation method), currently unused
	 * @param toolName        name of derivation method/tool, currently unused
	 * @param toolVersion     version of derivation method/tool, currently
	 *                        unused
	 * @param otherDetails    details of derivation method/tool, currently
	 *                        unused
	 *
	 * @return newly created derived file object
	 *
	 * @throws TskCoreException exception thrown if the object creation failed
	 *                          due to a critical system error
	 */
	public DerivedFile addDerivedFile(String fileName, String localPath,
			long size, long ctime, long crtime, long atime, long mtime,
			boolean isFile, AbstractFile parentFile,
			String rederiveDetails, String toolName, String toolVersion, String otherDetails) throws TskCoreException {
		CaseDbConnection connection = connections.getConnection();
		acquireExclusiveLock();
		ResultSet rs = null;
		try {
			connection.beginTransaction();

			final long parentId = parentFile.getId();
			final String parentPath = parentFile.getParentPath() + parentFile.getName() + '/'; //NON-NLS

			// Insert a row for the derived file into the tsk_objects table.
			// INSERT INTO tsk_objects (par_obj_id, type) VALUES (?, ?)
			PreparedStatement statement = connection.getPreparedStatement(PREPARED_STATEMENT.INSERT_OBJECT, Statement.RETURN_GENERATED_KEYS);
			statement.clearParameters();
			statement.setLong(1, parentId);
			statement.setLong(2, TskData.ObjectType.ABSTRACTFILE.getObjectType());
			connection.executeUpdate(statement);
			rs = statement.getGeneratedKeys();
			rs.next();
			long newObjId = rs.getLong(1);
			rs.close();
			rs = null;

			// Insert a row for the virtual directory into the tsk_files table.
			// INSERT INTO tsk_files (obj_id, fs_obj_id, name, type, has_path, dir_type, meta_type, 
			// dir_flags, meta_flags, size, ctime, crtime, atime, mtime, parent_path, data_source_obj_id) 
			// VALUES (?, ?, ?, ?, ?, ?, ?, ?, ?, ?, ?, ?, ?, ?, ?, ?)			
			statement = connection.getPreparedStatement(PREPARED_STATEMENT.INSERT_FILE);
			statement.clearParameters();
			statement.setLong(1, newObjId);

			// If the parentFile is part of a file system, use its file system object ID.
			long fsObjId = this.getFileSystemId(parentId, connection);
			if (fsObjId != -1) {
				statement.setLong(2, fsObjId);
			} else {
				statement.setNull(2, java.sql.Types.BIGINT);
			}
			statement.setString(3, fileName);

			//type, has_path
			statement.setShort(4, TskData.TSK_DB_FILES_TYPE_ENUM.DERIVED.getFileType());
			statement.setShort(5, (short) 1);

			//flags
			final TSK_FS_NAME_TYPE_ENUM dirType = isFile ? TSK_FS_NAME_TYPE_ENUM.REG : TSK_FS_NAME_TYPE_ENUM.DIR;
			statement.setShort(6, dirType.getValue());
			final TSK_FS_META_TYPE_ENUM metaType = isFile ? TSK_FS_META_TYPE_ENUM.TSK_FS_META_TYPE_REG : TSK_FS_META_TYPE_ENUM.TSK_FS_META_TYPE_DIR;
			statement.setShort(7, metaType.getValue());

			//note: using alloc under assumption that derived files derive from alloc files
			final TSK_FS_NAME_FLAG_ENUM dirFlag = TSK_FS_NAME_FLAG_ENUM.ALLOC;
			statement.setShort(8, dirFlag.getValue());
			final short metaFlags = (short) (TSK_FS_META_FLAG_ENUM.ALLOC.getValue()
					| TSK_FS_META_FLAG_ENUM.USED.getValue());
			statement.setShort(9, metaFlags);

			//size
			statement.setLong(10, size);

			//mactimes
			//long ctime, long crtime, long atime, long mtime,
			statement.setLong(11, ctime);
			statement.setLong(12, crtime);
			statement.setLong(13, atime);
			statement.setLong(14, mtime);

			//parent path
			statement.setString(15, parentPath);

			// root data source object id
			long dataSourceObjId = getDataSourceObjectId(connection, parentId);
			statement.setLong(16, dataSourceObjId);

			connection.executeUpdate(statement);

			//add localPath 
			addFilePath(connection, newObjId, localPath);

			connection.commitTransaction();

			//TODO add derived method to tsk_files_derived and tsk_files_derived_method 
			return new DerivedFile(this, newObjId, dataSourceObjId, fileName, dirType, metaType, dirFlag, metaFlags,
					size, ctime, crtime, atime, mtime, null, null, parentPath, localPath, parentId, null);
		} catch (SQLException ex) {
			connection.rollbackTransaction();
			throw new TskCoreException("Failed to add derived file to case database", ex);
		} finally {
			closeResultSet(rs);
			connection.close();
			releaseExclusiveLock();
		}
	}

	/**
	 * Wraps the version of addLocalFile that takes a Transaction in a
	 * transaction local to this method.
	 *
	 * @param fileName
	 * @param localPath
	 * @param size
	 * @param ctime
	 * @param crtime
	 * @param atime
	 * @param mtime
	 * @param isFile
	 * @param parent
	 *
	 * @return
	 *
	 * @throws TskCoreException
	 */
	public LocalFile addLocalFile(String fileName, String localPath,
			long size, long ctime, long crtime, long atime, long mtime,
			boolean isFile, AbstractFile parent) throws TskCoreException {
		acquireExclusiveLock();
		CaseDbTransaction localTrans = beginTransaction();
		try {
			LocalFile created = addLocalFile(fileName, localPath, size, ctime, crtime, atime, mtime, isFile, parent, localTrans);
			localTrans.commit();
			return created;
		} catch (TskCoreException ex) {
			localTrans.rollback();
			throw ex;
		} finally {
			releaseExclusiveLock();
		}
	}

	/**
	 * Adds a local/logical file to the case database. The database operations
	 * are done within a caller-managed transaction; the caller is responsible
	 * for committing or rolling back the transaction.
	 *
	 * @param fileName    The name of the file.
	 * @param localPath   The absolute path (including the file name) of the
	 *                    local/logical in secondary storage.
	 * @param size        The size of the file in bytes.
	 * @param ctime       The changed time of the file.
	 * @param crtime      The creation time of the file.
	 * @param atime       The accessed time of the file
	 * @param mtime       The modified time of the file.
	 * @param isFile      True, unless the file is a directory.
	 * @param parent      The parent of the file (e.g., a virtual directory)
	 * @param transaction A caller-managed transaction within which the add file
	 *                    operations are performed.
	 *
	 * @return An object representing the local/logical file.
	 *
	 * @throws TskCoreException if there is an error completing a case database
	 *                          operation.
	 */
	public LocalFile addLocalFile(String fileName, String localPath,
			long size, long ctime, long crtime, long atime, long mtime,
			boolean isFile, AbstractFile parent, CaseDbTransaction transaction) throws TskCoreException {

		CaseDbConnection connection = transaction.getConnection();
		acquireExclusiveLock();
		Statement queryStatement = null;
		ResultSet resultSet = null;
		try {

			// Insert a row for the local/logical file into the tsk_objects table.
			// INSERT INTO tsk_objects (par_obj_id, type) VALUES (?, ?)
			PreparedStatement statement = connection.getPreparedStatement(PREPARED_STATEMENT.INSERT_OBJECT, Statement.RETURN_GENERATED_KEYS);
			statement.clearParameters();
			statement.setLong(1, parent.getId());
			statement.setLong(2, TskData.ObjectType.ABSTRACTFILE.getObjectType());
			connection.executeUpdate(statement);
			resultSet = statement.getGeneratedKeys();
			if (!resultSet.next()) {
				throw new TskCoreException(String.format("Failed to INSERT local file %s (%s) with parent id %d in tsk_objects table", fileName, localPath, parent.getId()));
			}
			long objectId = resultSet.getLong(1);
			resultSet.close();
			resultSet = null;

			// Insert a row for the local/logical file into the tsk_files table.
			// INSERT INTO tsk_files (obj_id, fs_obj_id, name, type, has_path, dir_type, meta_type, 
			// dir_flags, meta_flags, size, ctime, crtime, atime, mtime, parent_path, data_source_obj_id) 
			// VALUES (?, ?, ?, ?, ?, ?, ?, ?, ?, ?, ?, ?, ?, ?, ?, ?)			
			statement = connection.getPreparedStatement(PREPARED_STATEMENT.INSERT_FILE);
			statement.clearParameters();
			statement.setLong(1, objectId);
			statement.setNull(2, java.sql.Types.BIGINT); // Not part of a file system
			statement.setString(3, fileName);
			statement.setShort(4, TskData.TSK_DB_FILES_TYPE_ENUM.LOCAL.getFileType());
			statement.setShort(5, (short) 1);
			TSK_FS_NAME_TYPE_ENUM dirType = isFile ? TSK_FS_NAME_TYPE_ENUM.REG : TSK_FS_NAME_TYPE_ENUM.DIR;
			statement.setShort(6, dirType.getValue());
			TSK_FS_META_TYPE_ENUM metaType = isFile ? TSK_FS_META_TYPE_ENUM.TSK_FS_META_TYPE_REG : TSK_FS_META_TYPE_ENUM.TSK_FS_META_TYPE_DIR;
			statement.setShort(7, metaType.getValue());
			TSK_FS_NAME_FLAG_ENUM dirFlag = TSK_FS_NAME_FLAG_ENUM.ALLOC;
			statement.setShort(8, dirFlag.getValue());
			short metaFlags = (short) (TSK_FS_META_FLAG_ENUM.ALLOC.getValue() | TSK_FS_META_FLAG_ENUM.USED.getValue());
			statement.setShort(9, metaFlags);
			statement.setLong(10, size);
			statement.setLong(11, ctime);
			statement.setLong(12, crtime);
			statement.setLong(13, atime);
			statement.setLong(14, mtime);
			String parentPath = parent.getParentPath() + parent.getName() + "/"; //NON-NLS
			statement.setString(15, parentPath);
			long dataSourceObjId = getDataSourceObjectId(connection, parent.getId()); // RJCTODO: Let this be passed in or make a story
			statement.setLong(16, dataSourceObjId);
			connection.executeUpdate(statement);
			addFilePath(connection, objectId, localPath);
			return new LocalFile(this,
					objectId,
					fileName,
					TSK_DB_FILES_TYPE_ENUM.LOCAL,
					dirType,
					metaType,
					dirFlag,
					metaFlags,
					size,
					ctime, crtime, atime, mtime,
					null, null, null,
					parent.getId(), parentPath,
					dataSourceObjId,
					localPath);

		} catch (SQLException ex) {
			throw new TskCoreException(String.format("Failed to INSERT local file %s (%s) with parent id %d in tsk_files table", fileName, localPath, parent.getId()), ex);
		} finally {
			closeResultSet(resultSet);
			closeStatement(queryStatement);
			releaseExclusiveLock();
		}
	}

	/**
	 * Given an object id, works up the tree of ancestors to the data source for
	 * the object and gets the object id of the data source. The trivial case
	 * where the input object id is for a source is handled.
	 *
	 * @param connection A case database connection.
	 * @param objectId   An object id.
	 *
	 * @return A data source object id.
	 *
	 * @throws TskCoreException if there is an erro querying the case database.
	 */
	private long getDataSourceObjectId(CaseDbConnection connection, long objectId) throws TskCoreException {
		acquireSharedLock();
		Statement statement = null;
		ResultSet resultSet = null;
		try {
			statement = connection.createStatement();
			long dataSourceObjId;
			long ancestorId = objectId;
			do {
				dataSourceObjId = ancestorId;
				String query = String.format("SELECT par_obj_id FROM tsk_objects WHERE obj_id = %s;", ancestorId);
				resultSet = statement.executeQuery(query);
				if (resultSet.next()) {
					ancestorId = resultSet.getLong("par_obj_id");
				} else {
					throw new TskCoreException(String.format("tsk_objects table is corrupt, SQL query returned no result: %s", query));
				}
				resultSet.close();
				resultSet = null;
			} while (0 != ancestorId); // Not NULL
			return dataSourceObjId;
		} catch (SQLException ex) {
			throw new TskCoreException(String.format("Error finding root data source for object (obj_id = %d)", objectId), ex);
		} finally {
			closeResultSet(resultSet);
			closeStatement(statement);
			releaseSharedLock();
		}
	}

	/**
	 * Add a path (such as a local path) for a content object to tsk_file_paths
	 *
	 * @param connection A case database connection.
	 * @param objId      object id of the file to add the path for
	 * @param path       the path to add
	 *
	 * @throws SQLException exception thrown when database error occurred and
	 *                      path was not added
	 */
	private void addFilePath(CaseDbConnection connection, long objId, String path) throws SQLException {
		PreparedStatement statement = connection.getPreparedStatement(PREPARED_STATEMENT.INSERT_LOCAL_PATH);
		statement.clearParameters();
		statement.setLong(1, objId);
		statement.setString(2, path);
		connection.executeUpdate(statement);
	}

	/**
	 * Find all files in the data source, by name and parent
	 *
	 * @param dataSource the dataSource (Image, parent-less VirtualDirectory) to
	 *                   search for the given file name
	 * @param fileName   Pattern of the name of the file or directory to match
	 *                   (case insensitive, used in LIKE SQL statement).
	 * @param parentFile Object for parent file/directory to find children in
	 *
	 * @return a list of AbstractFile for files/directories whose name matches
	 *         fileName and that were inside a directory described by
	 *         parentFile.
	 *
	 * @throws org.sleuthkit.datamodel.TskCoreException
	 */
	public List<AbstractFile> findFiles(Content dataSource, String fileName, AbstractFile parentFile) throws TskCoreException {
		return findFiles(dataSource, fileName, parentFile.getName());
	}

	/**
	 * Count files matching the specific Where clause
	 *
	 * @param sqlWhereClause a SQL where clause appropriate for the desired
	 *                       files (do not begin the WHERE clause with the word
	 *                       WHERE!)
	 *
	 * @return count of files each of which satisfy the given WHERE clause
	 *
	 * @throws TskCoreException \ref query_database_page
	 */
	public long countFilesWhere(String sqlWhereClause) throws TskCoreException {
		CaseDbConnection connection = connections.getConnection();
		acquireSharedLock();
		Statement s = null;
		ResultSet rs = null;
		try {
			s = connection.createStatement();
			rs = connection.executeQuery(s, "SELECT COUNT (*) FROM tsk_files WHERE " + sqlWhereClause); //NON-NLS
			rs.next();
			return rs.getLong(1);
		} catch (SQLException e) {
			throw new TskCoreException("SQLException thrown when calling 'SleuthkitCase.countFilesWhere().", e);
		} finally {
			closeResultSet(rs);
			closeStatement(s);
			connection.close();
			releaseSharedLock();
		}
	}

	/**
	 * Find and return list of all (abstract) files matching the specific Where
	 * clause. You need to know the database schema to use this, which is
	 * outlined on the
	 * <a href="http://wiki.sleuthkit.org/index.php?title=SQLite_Database_v3_Schema">wiki</a>.
	 * You should use enums from org.sleuthkit.datamodel.TskData to make the
	 * queries easier to maintain and understand.
	 *
	 * @param sqlWhereClause a SQL where clause appropriate for the desired
	 *                       files (do not begin the WHERE clause with the word
	 *                       WHERE!)
	 *
	 * @return a list of AbstractFile each of which satisfy the given WHERE
	 *         clause
	 *
	 * @throws TskCoreException \ref query_database_page
	 */
	public List<AbstractFile> findAllFilesWhere(String sqlWhereClause) throws TskCoreException {
		CaseDbConnection connection = connections.getConnection();
		acquireSharedLock();
		Statement s = null;
		ResultSet rs = null;
		try {
			s = connection.createStatement();
			rs = connection.executeQuery(s, "SELECT * FROM tsk_files WHERE " + sqlWhereClause); //NON-NLS
			return resultSetToAbstractFiles(rs);
		} catch (SQLException e) {
			throw new TskCoreException("SQLException thrown when calling 'SleuthkitCase.findAllFilesWhere(): " + sqlWhereClause, e);
		} finally {
			closeResultSet(rs);
			closeStatement(s);
			connection.close();
			releaseSharedLock();
		}
	}

	/**
	 * Find and return list of all (abstract) ids of files matching the specific
	 * Where clause
	 *
	 * @param sqlWhereClause a SQL where clause appropriate for the desired
	 *                       files (do not begin the WHERE clause with the word
	 *                       WHERE!)
	 *
	 * @return a list of file ids each of which satisfy the given WHERE clause
	 *
	 * @throws TskCoreException \ref query_database_page
	 */
	public List<Long> findAllFileIdsWhere(String sqlWhereClause) throws TskCoreException {
		CaseDbConnection connection = connections.getConnection();
		acquireSharedLock();
		Statement s = null;
		ResultSet rs = null;
		try {
			s = connection.createStatement();
			rs = connection.executeQuery(s, "SELECT obj_id FROM tsk_files WHERE " + sqlWhereClause); //NON-NLS
			List<Long> ret = new ArrayList<Long>();
			while (rs.next()) {
				ret.add(rs.getLong(1));
			}
			return ret;
		} catch (SQLException e) {
			throw new TskCoreException("SQLException thrown when calling 'SleuthkitCase.findAllFileIdsWhere(): " + sqlWhereClause, e);
		} finally {
			closeResultSet(rs);
			closeStatement(s);
			connection.close();
			releaseSharedLock();
		}
	}

	/**
	 * @param dataSource the data source (Image, VirtualDirectory for file-sets,
	 *                   etc) to search for the given file name
	 * @param filePath   The full path to the file(statement) of interest. This
	 *                   can optionally include the image and volume names.
	 *                   Treated in a case- insensitive manner.
	 *
	 * @return a list of AbstractFile that have the given file path.
	 *
	 * @throws org.sleuthkit.datamodel.TskCoreException
	 */
	public List<AbstractFile> openFiles(Content dataSource, String filePath) throws TskCoreException {

		// get the non-unique path (strip of image and volume path segments, if
		// the exist.
		String path = AbstractFile.createNonUniquePath(filePath).toLowerCase();

		// split the file name from the parent path
		int lastSlash = path.lastIndexOf("/"); //NON-NLS

		// if the last slash is at the end, strip it off
		if (lastSlash == path.length()) {
			path = path.substring(0, lastSlash - 1);
			lastSlash = path.lastIndexOf("/"); //NON-NLS
		}

		String parentPath = path.substring(0, lastSlash);
		String fileName = path.substring(lastSlash);

		return findFiles(dataSource, fileName, parentPath);
	}

	/**
	 * Get file layout ranges from tsk_file_layout, for a file with specified id
	 *
	 * @param id of the file to get file layout ranges for
	 *
	 * @return list of populated file ranges
	 *
	 * @throws TskCoreException thrown if a critical error occurred within tsk
	 *                          core
	 */
	public List<TskFileRange> getFileRanges(long id) throws TskCoreException {
		CaseDbConnection connection = connections.getConnection();
		acquireSharedLock();
		Statement s = null;
		ResultSet rs = null;
		try {
			s = connection.createStatement();
			rs = connection.executeQuery(s, "SELECT * FROM tsk_file_layout WHERE obj_id = " + id + " ORDER BY sequence");
			List<TskFileRange> ranges = new ArrayList<TskFileRange>();
			while (rs.next()) {
				ranges.add(rsHelper.tskFileRange(rs));
			}
			return ranges;
		} catch (SQLException ex) {
			throw new TskCoreException("Error getting TskFileLayoutRanges by id, id = " + id, ex);
		} finally {
			closeResultSet(rs);
			closeStatement(s);
			connection.close();
			releaseSharedLock();
		}
	}

	/**
	 * Get am image by the image object id
	 *
	 * @param id of the image object
	 *
	 * @return Image object populated
	 *
	 * @throws TskCoreException thrown if a critical error occurred within tsk
	 *                          core
	 */
	public Image getImageById(long id) throws TskCoreException {
		CaseDbConnection connection = connections.getConnection();
		acquireSharedLock();
		Statement s1 = null;
		ResultSet rs1 = null;
		Statement s2 = null;
		ResultSet rs2 = null;
		try {
			s1 = connection.createStatement();
			rs1 = connection.executeQuery(s1, "SELECT * FROM tsk_image_info WHERE obj_id = " + id); //NON-NLS
			if (rs1.next()) {
				s2 = connection.createStatement();
				rs2 = connection.executeQuery(s2, "SELECT * FROM tsk_image_names WHERE obj_id = " + rs1.getLong("obj_id")); //NON-NLS
				List<String> imagePaths = new ArrayList<String>();
				while (rs2.next()) {
					imagePaths.add(rsHelper.imagePath(rs2));
				}
				return rsHelper.image(rs1, imagePaths.toArray(new String[imagePaths.size()]));
			} else {
				throw new TskCoreException("No image found for id: " + id);
			}
		} catch (SQLException ex) {
			throw new TskCoreException("Error getting Image by id, id = " + id, ex);
		} finally {
			closeResultSet(rs2);
			closeStatement(s2);
			closeResultSet(rs1);
			closeStatement(s1);
			connection.close();
			releaseSharedLock();
		}
	}

	/**
	 * Get a volume system by the volume system object id
	 *
	 * @param id     id of the volume system
	 * @param parent image containing the volume system
	 *
	 * @return populated VolumeSystem object
	 *
	 * @throws TskCoreException thrown if a critical error occurred within tsk
	 *                          core
	 */
	VolumeSystem getVolumeSystemById(long id, Image parent) throws TskCoreException {
		CaseDbConnection connection = connections.getConnection();
		acquireSharedLock();
		Statement s = null;
		ResultSet rs = null;
		try {
			s = connection.createStatement();
			rs = connection.executeQuery(s, "SELECT * FROM tsk_vs_info " //NON-NLS
					+ "where obj_id = " + id); //NON-NLS
			if (rs.next()) {
				return rsHelper.volumeSystem(rs, parent);
			} else {
				throw new TskCoreException("No volume system found for id:" + id);
			}
		} catch (SQLException ex) {
			throw new TskCoreException("Error getting Volume System by ID.", ex);
		} finally {
			closeResultSet(rs);
			closeStatement(s);
			connection.close();
			releaseSharedLock();
		}
	}

	/**
	 * @param id       ID of the desired VolumeSystem
	 * @param parentId ID of the VolumeSystem'statement parent
	 *
	 * @return the VolumeSystem with the given ID
	 *
	 * @throws TskCoreException
	 */
	VolumeSystem getVolumeSystemById(long id, long parentId) throws TskCoreException {
		VolumeSystem vs = getVolumeSystemById(id, null);
		vs.setParentId(parentId);
		return vs;
	}

	/**
	 * Get a file system by the object id
	 *
	 * @param id     of the filesystem
	 * @param parent parent Image of the file system
	 *
	 * @return populated FileSystem object
	 *
	 * @throws TskCoreException thrown if a critical error occurred within tsk
	 *                          core
	 */
	FileSystem getFileSystemById(long id, Image parent) throws TskCoreException {
		return getFileSystemByIdHelper(id, parent);
	}

	/**
	 * @param id       ID of the desired FileSystem
	 * @param parentId ID of the FileSystem'statement parent
	 *
	 * @return the desired FileSystem
	 *
	 * @throws TskCoreException
	 */
	FileSystem getFileSystemById(long id, long parentId) throws TskCoreException {
		Volume vol = null;
		FileSystem fs = getFileSystemById(id, vol);
		fs.setParentId(parentId);
		return fs;
	}

	/**
	 * Get a file system by the object id
	 *
	 * @param id     of the filesystem
	 * @param parent parent Volume of the file system
	 *
	 * @return populated FileSystem object
	 *
	 * @throws TskCoreException thrown if a critical error occurred within tsk
	 *                          core
	 */
	FileSystem getFileSystemById(long id, Volume parent) throws TskCoreException {
		return getFileSystemByIdHelper(id, parent);
	}

	/**
	 * Get file system by id and Content parent
	 *
	 * @param id     of the filesystem to get
	 * @param parent a direct parent Content object
	 *
	 * @return populated FileSystem object
	 *
	 * @throws TskCoreException thrown if a critical error occurred within tsk
	 *                          core
	 */
	private FileSystem getFileSystemByIdHelper(long id, Content parent) throws TskCoreException {
		// see if we already have it
		// @@@ NOTE: this is currently kind of bad in that we are ignoring the parent value,
		// but it should be the same...
		synchronized (fileSystemIdMap) {
			if (fileSystemIdMap.containsKey(id)) {
				return fileSystemIdMap.get(id);
			}
		}
		CaseDbConnection connection = connections.getConnection();
		acquireSharedLock();
		Statement s = null;
		ResultSet rs = null;
		try {
			s = connection.createStatement();
			rs = connection.executeQuery(s, "SELECT * FROM tsk_fs_info " //NON-NLS
					+ "where obj_id = " + id); //NON-NLS
			if (rs.next()) {
				FileSystem fs = rsHelper.fileSystem(rs, parent);
				// save it for the next call
				synchronized (fileSystemIdMap) {
					fileSystemIdMap.put(id, fs);
				}
				return fs;
			} else {
				throw new TskCoreException("No file system found for id:" + id);
			}
		} catch (SQLException ex) {
			throw new TskCoreException("Error getting File System by ID", ex);
		} finally {
			closeResultSet(rs);
			closeStatement(s);
			connection.close();
			releaseSharedLock();
		}
	}

	/**
	 * Get volume by id
	 *
	 * @param id
	 * @param parent volume system
	 *
	 * @return populated Volume object
	 *
	 * @throws TskCoreException thrown if a critical error occurred within tsk
	 *                          core
	 */
	Volume getVolumeById(long id, VolumeSystem parent) throws TskCoreException {
		CaseDbConnection connection = connections.getConnection();
		acquireSharedLock();
		Statement s = null;
		ResultSet rs = null;
		try {
			s = connection.createStatement();
			rs = connection.executeQuery(s, "SELECT * FROM tsk_vs_parts " //NON-NLS
					+ "where obj_id = " + id); //NON-NLS
			if (rs.next()) {
				return rsHelper.volume(rs, parent);
			} else {
				throw new TskCoreException("No volume found for id:" + id);
			}
		} catch (SQLException ex) {
			throw new TskCoreException("Error getting Volume by ID", ex);
		} finally {
			closeResultSet(rs);
			closeStatement(s);
			connection.close();
			releaseSharedLock();
		}
	}

	/**
	 * @param id       ID of the desired Volume
	 * @param parentId ID of the Volume'statement parent
	 *
	 * @return the desired Volume
	 *
	 * @throws TskCoreException
	 */
	Volume getVolumeById(long id, long parentId) throws TskCoreException {
		Volume vol = getVolumeById(id, null);
		vol.setParentId(parentId);
		return vol;
	}

	/**
	 * Get a directory by id
	 *
	 * @param id       of the directory object
	 * @param parentFs parent file system
	 *
	 * @return populated Directory object
	 *
	 * @throws TskCoreException thrown if a critical error occurred within tsk
	 *                          core
	 */
	Directory getDirectoryById(long id, FileSystem parentFs) throws TskCoreException {
		CaseDbConnection connection = connections.getConnection();
		acquireSharedLock();
		Statement s = null;
		ResultSet rs = null;
		try {
			s = connection.createStatement();
			rs = connection.executeQuery(s, "SELECT * FROM tsk_files " //NON-NLS
					+ "WHERE obj_id = " + id);
			Directory temp = null; //NON-NLS
			if (rs.next()) {
				final short type = rs.getShort("type"); //NON-NLS
				if (type == TSK_DB_FILES_TYPE_ENUM.FS.getFileType()) {
					if (rs.getShort("meta_type") == TSK_FS_META_TYPE_ENUM.TSK_FS_META_TYPE_DIR.getValue()) { //NON-NLS
						temp = rsHelper.directory(rs, parentFs);
					}
				} else if (type == TSK_DB_FILES_TYPE_ENUM.VIRTUAL_DIR.getFileType()) {
					throw new TskCoreException("Expecting an FS-type directory, got virtual, id: " + id);
				}
			} else {
				throw new TskCoreException("No Directory found for id:" + id);
			}
			return temp;
		} catch (SQLException ex) {
			throw new TskCoreException("Error getting Directory by ID", ex);
		} finally {
			closeResultSet(rs);
			closeStatement(s);
			connection.close();
			releaseSharedLock();
		}
	}

	/**
	 * Helper to return FileSystems in an Image
	 *
	 * @param image Image to lookup FileSystem for
	 *
	 * @return Collection of FileSystems in the image
	 */
	public Collection<FileSystem> getFileSystems(Image image) {
		List<FileSystem> fileSystems = new ArrayList<FileSystem>();
		CaseDbConnection connection;
		try {
			connection = connections.getConnection();
		} catch (TskCoreException ex) {
			logger.log(Level.SEVERE, "Error getting file systems for image " + image.getId(), ex); //NON-NLS			
			return fileSystems;
		}
		acquireSharedLock();
		Statement s = null;
		ResultSet rs = null;
		try {
			s = connection.createStatement();

			// Get all the file systems.
			List<FileSystem> allFileSystems = new ArrayList<FileSystem>();
			try {
				rs = connection.executeQuery(s, "SELECT * FROM tsk_fs_info"); //NON-NLS
				while (rs.next()) {
					allFileSystems.add(rsHelper.fileSystem(rs, null));
				}
			} catch (SQLException ex) {
				logger.log(Level.SEVERE, "There was a problem while trying to obtain all file systems", ex); //NON-NLS
			} finally {
				closeResultSet(rs);
				rs = null;
			}

			// For each file system, find the image to which it belongs by iteratively
			// climbing the tsk_ojbects hierarchy only taking those file systems
			// that belong to this image.
			for (FileSystem fs : allFileSystems) {
				Long imageID = null;
				Long currentObjID = fs.getId();
				while (imageID == null) {
					try {
						rs = connection.executeQuery(s, "SELECT * FROM tsk_objects WHERE tsk_objects.obj_id = " + currentObjID); //NON-NLS
						rs.next();
						currentObjID = rs.getLong("par_obj_id"); //NON-NLS
						if (rs.getInt("type") == TskData.ObjectType.IMG.getObjectType()) { //NON-NLS
							imageID = rs.getLong("obj_id"); //NON-NLS
						}
					} catch (SQLException ex) {
						logger.log(Level.SEVERE, "There was a problem while trying to obtain this image's file systems", ex); //NON-NLS
					} finally {
						closeResultSet(rs);
						rs = null;
					}
				}

				// see if imageID is this image'statement ID
				if (imageID == image.getId()) {
					fileSystems.add(fs);
				}
			}
		} catch (SQLException ex) {
			logger.log(Level.SEVERE, "Error getting case database connection", ex); //NON-NLS
		} finally {
			closeResultSet(rs);
			closeStatement(s);
			connection.close();
			releaseSharedLock();
		}
		return fileSystems;
	}

	/**
	 * Returns the list of direct children for a given Image
	 *
	 * @param img image to get children for
	 *
	 * @return list of Contents (direct image children)
	 *
	 * @throws TskCoreException thrown if a critical error occurred within tsk
	 *                          core
	 */
	List<Content> getImageChildren(Image img) throws TskCoreException {
		Collection<ObjectInfo> childInfos = getChildrenInfo(img);
		List<Content> children = new ArrayList<Content>();
		for (ObjectInfo info : childInfos) {
			if (info.type == ObjectType.VS) {
				children.add(getVolumeSystemById(info.id, img));
			} else if (info.type == ObjectType.FS) {
				children.add(getFileSystemById(info.id, img));
			} else if (info.type == ObjectType.ABSTRACTFILE) {
				AbstractFile f = getAbstractFileById(info.id);
				if (f != null) {
					children.add(f);
				}
			} else {
				throw new TskCoreException("Image has child of invalid type: " + info.type);
			}
		}
		return children;
	}

	/**
	 * Returns the list of direct children IDs for a given Image
	 *
	 * @param img image to get children for
	 *
	 * @return list of IDs (direct image children)
	 *
	 * @throws TskCoreException thrown if a critical error occurred within tsk
	 *                          core
	 */
	List<Long> getImageChildrenIds(Image img) throws TskCoreException {
		Collection<ObjectInfo> childInfos = getChildrenInfo(img);
		List<Long> children = new ArrayList<Long>();
		for (ObjectInfo info : childInfos) {
			if (info.type == ObjectType.VS
					|| info.type == ObjectType.FS
					|| info.type == ObjectType.ABSTRACTFILE) {
				children.add(info.id);
			} else {
				throw new TskCoreException("Image has child of invalid type: " + info.type);
			}
		}
		return children;
	}

	/**
	 * Returns the list of direct children for a given VolumeSystem
	 *
	 * @param vs volume system to get children for
	 *
	 * @return list of volume system children objects
	 *
	 * @throws TskCoreException thrown if a critical error occurred within tsk
	 *                          core
	 */
	List<Content> getVolumeSystemChildren(VolumeSystem vs) throws TskCoreException {
		Collection<ObjectInfo> childInfos = getChildrenInfo(vs);
		List<Content> children = new ArrayList<Content>();
		for (ObjectInfo info : childInfos) {
			if (info.type == ObjectType.VOL) {
				children.add(getVolumeById(info.id, vs));
			} else if (info.type == ObjectType.ABSTRACTFILE) {
				AbstractFile f = getAbstractFileById(info.id);
				if (f != null) {
					children.add(f);
				}
			} else {
				throw new TskCoreException("VolumeSystem has child of invalid type: " + info.type);
			}
		}
		return children;
	}

	/**
	 * Returns the list of direct children IDs for a given VolumeSystem
	 *
	 * @param vs volume system to get children for
	 *
	 * @return list of volume system children IDs
	 *
	 * @throws TskCoreException thrown if a critical error occurred within tsk
	 *                          core
	 */
	List<Long> getVolumeSystemChildrenIds(VolumeSystem vs) throws TskCoreException {
		Collection<ObjectInfo> childInfos = getChildrenInfo(vs);
		List<Long> children = new ArrayList<Long>();
		for (ObjectInfo info : childInfos) {
			if (info.type == ObjectType.VOL || info.type == ObjectType.ABSTRACTFILE) {
				children.add(info.id);
			} else {
				throw new TskCoreException("VolumeSystem has child of invalid type: " + info.type);
			}
		}
		return children;
	}

	/**
	 * Returns a list of direct children for a given Volume
	 *
	 * @param vol volume to get children of
	 *
	 * @return list of Volume children
	 *
	 * @throws TskCoreException thrown if a critical error occurred within tsk
	 *                          core
	 */
	List<Content> getVolumeChildren(Volume vol) throws TskCoreException {
		Collection<ObjectInfo> childInfos = getChildrenInfo(vol);
		List<Content> children = new ArrayList<Content>();
		for (ObjectInfo info : childInfos) {
			if (info.type == ObjectType.FS) {
				children.add(getFileSystemById(info.id, vol));
			} else if (info.type == ObjectType.ABSTRACTFILE) {
				AbstractFile f = getAbstractFileById(info.id);
				if (f != null) {
					children.add(f);
				}
			} else {
				throw new TskCoreException("Volume has child of invalid type: " + info.type);
			}
		}
		return children;
	}

	/**
	 * Returns a list of direct children IDs for a given Volume
	 *
	 * @param vol volume to get children of
	 *
	 * @return list of Volume children IDs
	 *
	 * @throws TskCoreException thrown if a critical error occurred within tsk
	 *                          core
	 */
	List<Long> getVolumeChildrenIds(Volume vol) throws TskCoreException {
		final Collection<ObjectInfo> childInfos = getChildrenInfo(vol);
		final List<Long> children = new ArrayList<Long>();
		for (ObjectInfo info : childInfos) {
			if (info.type == ObjectType.FS || info.type == ObjectType.ABSTRACTFILE) {
				children.add(info.id);
			} else {
				throw new TskCoreException("Volume has child of invalid type: " + info.type);
			}
		}
		return children;
	}

	/**
	 * Returns a map of image object IDs to a list of fully qualified file paths
	 * for that image
	 *
	 * @return map of image object IDs to file paths
	 *
	 * @throws TskCoreException thrown if a critical error occurred within tsk
	 *                          core
	 */
	public Map<Long, List<String>> getImagePaths() throws TskCoreException {
		CaseDbConnection connection = connections.getConnection();
		acquireSharedLock();
		Statement s1 = null;
		Statement s2 = null;
		ResultSet rs1 = null;
		ResultSet rs2 = null;
		try {
			s1 = connection.createStatement();
			rs1 = connection.executeQuery(s1, "SELECT obj_id FROM tsk_image_info"); //NON-NLS
			s2 = connection.createStatement();
			Map<Long, List<String>> imgPaths = new LinkedHashMap<Long, List<String>>();
			while (rs1.next()) {
				long obj_id = rs1.getLong("obj_id"); //NON-NLS
				rs2 = connection.executeQuery(s2, "SELECT * FROM tsk_image_names WHERE obj_id = " + obj_id); //NON-NLS
				List<String> paths = new ArrayList<String>();
				while (rs2.next()) {
					paths.add(rsHelper.imagePath(rs2));
				}
				rs2.close();
				rs2 = null;
				imgPaths.put(obj_id, paths);
			}
			return imgPaths;
		} catch (SQLException ex) {
			throw new TskCoreException("Error getting image paths.", ex);
		} finally {
			closeResultSet(rs2);
			closeStatement(s2);
			closeResultSet(rs1);
			closeStatement(s1);
			connection.close();
			releaseSharedLock();
		}
	}

	/**
	 * @return a collection of Images associated with this instance of
	 *         SleuthkitCase
	 *
	 * @throws TskCoreException
	 */
	public List<Image> getImages() throws TskCoreException {
		CaseDbConnection connection = connections.getConnection();
		acquireSharedLock();
		Statement s = null;
		ResultSet rs = null;
		try {
			s = connection.createStatement();
			rs = connection.executeQuery(s, "SELECT obj_id FROM tsk_image_info"); //NON-NLS
			Collection<Long> imageIDs = new ArrayList<Long>();
			while (rs.next()) {
				imageIDs.add(rs.getLong("obj_id")); //NON-NLS
			}
			List<Image> images = new ArrayList<Image>();
			for (long id : imageIDs) {
				images.add(getImageById(id));
			}
			return images;
		} catch (SQLException ex) {
			throw new TskCoreException("Error retrieving images.", ex);
		} finally {
			closeResultSet(rs);
			closeStatement(s);
			connection.close();
			releaseSharedLock();
		}
	}

	/**
	 * Set the file paths for the image given by obj_id
	 *
	 * @param obj_id the ID of the image to update
	 * @param paths  the fully qualified path to the files that make up the
	 *               image
	 *
	 * @throws TskCoreException exception thrown when critical error occurs
	 *                          within tsk core and the update fails
	 */
	public void setImagePaths(long obj_id, List<String> paths) throws TskCoreException {
		CaseDbConnection connection = connections.getConnection();
		acquireExclusiveLock();
		Statement statement = null;
		try {
			connection.beginTransaction();
			statement = connection.createStatement();
			connection.executeUpdate(statement, "DELETE FROM tsk_image_names WHERE obj_id = " + obj_id); //NON-NLS
			for (int i = 0; i < paths.size(); i++) {
				connection.executeUpdate(statement, "INSERT INTO tsk_image_names VALUES (" + obj_id + ", '" + paths.get(i) + "', " + i + ")"); //NON-NLS
			}
			connection.commitTransaction();
		} catch (SQLException ex) {
			connection.rollbackTransaction();
			throw new TskCoreException("Error updating image paths.", ex);
		} finally {
			closeStatement(statement);
			connection.close();
			releaseExclusiveLock();
		}
	}

	/**
	 * Creates file object from a SQL query result set of rows from the
	 * tsk_files table. Assumes that the query was of the form "SELECT * FROM
	 * tsk_files WHERE XYZ".
	 *
	 * @param rs ResultSet to get content from. Caller is responsible for
	 *           closing it.
	 *
	 * @return list of file objects from tsk_files table containing the files
	 *
	 * @throws SQLException if the query fails
	 */
	private List<AbstractFile> resultSetToAbstractFiles(ResultSet rs) throws SQLException {
		ArrayList<AbstractFile> results = new ArrayList<AbstractFile>();
		try {
			while (rs.next()) {
				final short type = rs.getShort("type"); //NON-NLS
				if (type == TSK_DB_FILES_TYPE_ENUM.FS.getFileType()) {
					FsContent result;
					if (rs.getShort("meta_type") == TSK_FS_META_TYPE_ENUM.TSK_FS_META_TYPE_DIR.getValue()) { //NON-NLS
						result = rsHelper.directory(rs, null);
					} else {
						result = rsHelper.file(rs, null);
					}
					results.add(result);
				} else if (type == TSK_DB_FILES_TYPE_ENUM.VIRTUAL_DIR.getFileType()) {
					final VirtualDirectory virtDir = rsHelper.virtualDirectory(rs);
					results.add(virtDir);
				} else if (type == TSK_DB_FILES_TYPE_ENUM.UNALLOC_BLOCKS.getFileType()
						|| type == TSK_DB_FILES_TYPE_ENUM.UNUSED_BLOCKS.getFileType()
						|| type == TSK_DB_FILES_TYPE_ENUM.CARVED.getFileType()) {
					TSK_DB_FILES_TYPE_ENUM atype = TSK_DB_FILES_TYPE_ENUM.valueOf(type);
					String parentPath = rs.getString("parent_path"); //NON-NLS
					if (parentPath == null) {
						parentPath = "/"; //NON-NLS
					}
					LayoutFile lf = new LayoutFile(this,
							rs.getLong("obj_id"), //NON-NLS
							rs.getLong("data_source_obj_id"),
							rs.getString("name"), //NON-NLS
							atype,
							TSK_FS_NAME_TYPE_ENUM.valueOf(rs.getShort("dir_type")), TSK_FS_META_TYPE_ENUM.valueOf(rs.getShort("meta_type")), //NON-NLS
							TSK_FS_NAME_FLAG_ENUM.valueOf(rs.getShort("dir_flags")), rs.getShort("meta_flags"), //NON-NLS
							rs.getLong("size"), //NON-NLS
							rs.getString("md5"), FileKnown.valueOf(rs.getByte("known")), parentPath, rs.getString("mime_type")); //NON-NLS
					results.add(lf);
				} else if (type == TSK_DB_FILES_TYPE_ENUM.DERIVED.getFileType()) {
					final DerivedFile df;
					df = rsHelper.derivedFile(rs, AbstractContent.UNKNOWN_ID);
					results.add(df);
				} else if (type == TSK_DB_FILES_TYPE_ENUM.LOCAL.getFileType()) {
					final LocalFile lf;
					lf = rsHelper.localFile(rs, AbstractContent.UNKNOWN_ID);
					results.add(lf);
				}

			} //end for each resultSet
		} catch (SQLException e) {
			logger.log(Level.SEVERE, "Error getting abstract files from result set", e); //NON-NLS
		}

		return results;
	}

	/**
	 * This method allows developers to run arbitrary SQL "SELECT" queries. The
	 * CaseDbQuery object will take care of acquiring the necessary database
	 * lock and when used in a try-with-resources block will automatically take
	 * care of releasing the lock. If you do not use a try-with-resources block
	 * you must call CaseDbQuery.close() once you are done processing the files
	 * of the query.
	 *
	 * Also note that if you use it within a transaction to insert something
	 * into the database, and then within that same transaction query the
	 * inserted item from the database, you will likely not see your inserted
	 * item, as the method uses new connections for each execution. With this
	 * method, you must close your transaction before successfully querying for
	 * newly-inserted items.
	 *
	 * @param query The query string to execute.
	 *
	 * @return A CaseDbQuery instance.
	 *
	 * @throws TskCoreException
	 */
	public CaseDbQuery executeQuery(String query) throws TskCoreException {
		return new CaseDbQuery(query);
	}

	@Override
	public void finalize() throws Throwable {
		try {
			close();
		} finally {
			super.finalize();
		}
	}

	/**
	 * Call to free resources when done with instance.
	 */
	public void close() {
		System.err.println(this.hashCode() + " closed"); //NON-NLS
		System.err.flush();
		acquireExclusiveLock();
		fileSystemIdMap.clear();

		try {
			connections.close();
		} catch (TskCoreException ex) {
			logger.log(Level.SEVERE, "Error closing database connection pool.", ex); //NON-NLS
		}
		try {
			if (this.caseHandle != null) {
				this.caseHandle.free();
				this.caseHandle = null;
			}
		} catch (TskCoreException ex) {
			logger.log(Level.SEVERE, "Error freeing case handle.", ex); //NON-NLS
		} finally {
			releaseExclusiveLock();
		}
	}

	/**
	 * Store the known status for the FsContent in the database Note: will not
	 * update status if content is already 'Known Bad'
	 *
	 * @param	file	     The AbstractFile object
	 * @param	fileKnown	The object'statement known status
	 *
	 * @return	true if the known status was updated, false otherwise
	 *
	 * @throws TskCoreException thrown if a critical error occurred within tsk
	 *                          core
	 */
	public boolean setKnown(AbstractFile file, FileKnown fileKnown) throws TskCoreException {
		long id = file.getId();
		FileKnown currentKnown = file.getKnown();
		if (currentKnown.compareTo(fileKnown) > 0) {
			return false;
		}
		CaseDbConnection connection = connections.getConnection();
		acquireExclusiveLock();
		Statement statement = null;
		try {
			statement = connection.createStatement();
			connection.executeUpdate(statement, "UPDATE tsk_files " //NON-NLS
					+ "SET known='" + fileKnown.getFileKnownValue() + "' " //NON-NLS
					+ "WHERE obj_id=" + id); //NON-NLS
			file.setKnown(fileKnown);
		} catch (SQLException ex) {
			throw new TskCoreException("Error setting Known status.", ex);
		} finally {
			closeStatement(statement);
			connection.close();
			releaseExclusiveLock();
		}
		return true;
	}

	/**
	 * Stores the MIME type of a file in the case database and updates the MIME
	 * type of the given file object.
	 *
	 * @param file     A file.
	 * @param mimeType The MIME type.
	 *
	 * @throws TskCoreException If there is an error updating the case database.
	 */
	public void setFileMIMEType(AbstractFile file, String mimeType) throws TskCoreException {
		CaseDbConnection connection = connections.getConnection();
		Statement statement = null;
		ResultSet rs = null;
		acquireExclusiveLock();
		try {
			statement = connection.createStatement();
			connection.executeUpdate(statement, String.format("UPDATE tsk_files SET mime_type = '%s' WHERE obj_id = %d", mimeType, file.getId()));
			file.setMIMEType(mimeType);
		} catch (SQLException ex) {
			throw new TskCoreException(String.format("Error setting MIME type for file (obj_id = %s)", file.getId()), ex);
		} finally {
			closeResultSet(rs);
			closeStatement(statement);
			connection.close();
			releaseExclusiveLock();
		}
	}

	/**
	 * Store the md5Hash for the file in the database
	 *
	 * @param	file	   The file object
	 * @param	md5Hash	The object'statement md5Hash
	 *
	 * @throws TskCoreException thrown if a critical error occurred within tsk
	 *                          core
	 */
	void setMd5Hash(AbstractFile file, String md5Hash) throws TskCoreException {
		if (md5Hash == null) {
			return;
		}
		long id = file.getId();
		CaseDbConnection connection = connections.getConnection();
		acquireExclusiveLock();
		try {
			PreparedStatement statement = connection.getPreparedStatement(PREPARED_STATEMENT.UPDATE_FILE_MD5);
			statement.clearParameters();
			statement.setString(1, md5Hash.toLowerCase());
			statement.setLong(2, id);
			connection.executeUpdate(statement);
			file.setMd5Hash(md5Hash.toLowerCase());
		} catch (SQLException ex) {
			throw new TskCoreException("Error setting MD5 hash", ex);
		} finally {
			connection.close();
			releaseExclusiveLock();
		}
	}

	/**
	 * Return the number of objects in the database of a given file type.
	 *
	 * @param contentType Type of file to count
	 *
	 * @return Number of objects with that type.
	 *
	 * @throws TskCoreException thrown if a critical error occurred within tsk
	 *                          core
	 */
	public int countFsContentType(TskData.TSK_FS_META_TYPE_ENUM contentType) throws TskCoreException {
		CaseDbConnection connection = connections.getConnection();
		acquireSharedLock();
		Statement s = null;
		ResultSet rs = null;
		try {
			s = connection.createStatement();
			Short contentShort = contentType.getValue();
			rs = connection.executeQuery(s, "SELECT COUNT(*) FROM tsk_files WHERE meta_type = '" + contentShort.toString() + "'"); //NON-NLS
			int count = 0;
			if (rs.next()) {
				count = rs.getInt(1);
			}
			return count;
		} catch (SQLException ex) {
			throw new TskCoreException("Error getting number of objects.", ex);
		} finally {
			closeResultSet(rs);
			closeStatement(s);
			connection.close();
			releaseSharedLock();
		}
	}

	/**
	 * Escape the single quotes in the given string so they can be added to the
	 * SQL caseDbConnection
	 *
	 * @param text
	 *
	 * @return text the escaped version
	 */
	public static String escapeSingleQuotes(String text) {
		if (text != null) {
			text = text.replaceAll("'", "''");
		}
		return text;
	}

	/**
	 * Find all the files with the given MD5 hash.
	 *
	 * @param md5Hash hash value to match files with
	 *
	 * @return List of AbstractFile with the given hash
	 */
	public List<AbstractFile> findFilesByMd5(String md5Hash) {
		if (md5Hash == null) {
			return Collections.<AbstractFile>emptyList();
		}
		CaseDbConnection connection;
		try {
			connection = connections.getConnection();
		} catch (TskCoreException ex) {
			logger.log(Level.SEVERE, "Error finding files by md5 hash " + md5Hash, ex); //NON-NLS			
			return Collections.<AbstractFile>emptyList();
		}
		acquireSharedLock();
		Statement s = null;
		ResultSet rs = null;
		try {
			s = connection.createStatement();
			rs = connection.executeQuery(s, "SELECT * FROM tsk_files WHERE " //NON-NLS
					+ " md5 = '" + md5Hash.toLowerCase() + "' " //NON-NLS
					+ "AND size > 0"); //NON-NLS
			return resultSetToAbstractFiles(rs);
		} catch (SQLException ex) {
			logger.log(Level.WARNING, "Error querying database.", ex); //NON-NLS
			return Collections.<AbstractFile>emptyList();
		} finally {
			closeResultSet(rs);
			closeStatement(s);
			connection.close();
			releaseSharedLock();
		}
	}

	/**
	 * Query all the files to verify if they have an MD5 hash associated with
	 * them.
	 *
	 * @return true if all files have an MD5 hash
	 */
	public boolean allFilesMd5Hashed() {
		CaseDbConnection connection;
		try {
			connection = connections.getConnection();
		} catch (TskCoreException ex) {
			logger.log(Level.SEVERE, "Error checking md5 hashing status", ex); //NON-NLS			
			return false;
		}
		boolean allFilesAreHashed = false;
		acquireSharedLock();
		Statement s = null;
		ResultSet rs = null;
		try {
			s = connection.createStatement();
			rs = connection.executeQuery(s, "SELECT COUNT(*) FROM tsk_files " //NON-NLS
					+ "WHERE dir_type = '" + TskData.TSK_FS_NAME_TYPE_ENUM.REG.getValue() + "' " //NON-NLS
					+ "AND md5 IS NULL " //NON-NLS
					+ "AND size > '0'"); //NON-NLS
			if (rs.next() && rs.getInt(1) == 0) {
				allFilesAreHashed = true;
			}
		} catch (SQLException ex) {
			logger.log(Level.WARNING, "Failed to query whether all files have MD5 hashes", ex); //NON-NLS
		} finally {
			closeResultSet(rs);
			closeStatement(s);
			connection.close();
			releaseSharedLock();
		}
		return allFilesAreHashed;
	}

	/**
	 * Query all the files and counts how many have an MD5 hash.
	 *
	 * @return the number of files with an MD5 hash
	 */
	public int countFilesMd5Hashed() {
		CaseDbConnection connection;
		try {
			connection = connections.getConnection();
		} catch (TskCoreException ex) {
			logger.log(Level.SEVERE, "Error getting database connection for hashed files count", ex); //NON-NLS			
			return 0;
		}
		int count = 0;
		acquireSharedLock();
		Statement s = null;
		ResultSet rs = null;
		try {
			s = connection.createStatement();
			rs = connection.executeQuery(s, "SELECT COUNT(*) FROM tsk_files " //NON-NLS
					+ "WHERE md5 IS NOT NULL " //NON-NLS
					+ "AND size > '0'"); //NON-NLS
			if (rs.next()) {
				count = rs.getInt(1);
			}
		} catch (SQLException ex) {
			logger.log(Level.WARNING, "Failed to query for all the files.", ex); //NON-NLS
		} finally {
			closeResultSet(rs);
			closeStatement(s);
			connection.close();
			releaseSharedLock();
		}
		return count;

	}

	/**
	 * Add an observer for SleuthkitCase errors.
	 *
	 * @param observer The observer to add.
	 */
	public void addErrorObserver(ErrorObserver observer) {
		sleuthkitCaseErrorObservers.add(observer);
	}

	/**
	 * Remove an observer for SleuthkitCase errors.
	 *
	 * @param observer The observer to remove.
	 */
	public void removeErrorObserver(ErrorObserver observer) {
		int i = sleuthkitCaseErrorObservers.indexOf(observer);
		if (i >= 0) {
			sleuthkitCaseErrorObservers.remove(i);
		}
	}

	/**
	 * Submit an error to all clients that are listening.
	 *
	 * @param context      The context in which the error occurred.
	 * @param errorMessage A description of the error that occurred.
	 */
	public void submitError(String context, String errorMessage) {
		for (ErrorObserver observer : sleuthkitCaseErrorObservers) {
			if (observer != null) {
				try {
					observer.receiveError(context, errorMessage);
				} catch (Exception ex) {
					logger.log(Level.SEVERE, "Observer client unable to receive message: {0}, {1}", new Object[]{context, errorMessage, ex});
				}
			}
		}
	}

	/**
	 * Selects all of the rows from the tag_names table in the case database.
	 *
	 * @return A list, possibly empty, of TagName data transfer objects (DTOs)
	 *         for the rows.
	 *
	 * @throws TskCoreException
	 */
	public List<TagName> getAllTagNames() throws TskCoreException {
		CaseDbConnection connection = connections.getConnection();
		acquireSharedLock();
		ResultSet resultSet = null;
		try {
			// SELECT * FROM tag_names
			PreparedStatement statement = connection.getPreparedStatement(PREPARED_STATEMENT.SELECT_TAG_NAMES);
			resultSet = connection.executeQuery(statement);
			ArrayList<TagName> tagNames = new ArrayList<TagName>();
			while (resultSet.next()) {
				tagNames.add(new TagName(resultSet.getLong("tag_name_id"), resultSet.getString("display_name"), resultSet.getString("description"), TagName.HTML_COLOR.getColorByName(resultSet.getString("color")))); //NON-NLS
			}
			return tagNames;
		} catch (SQLException ex) {
			throw new TskCoreException("Error selecting rows from tag_names table", ex);
		} finally {
			closeResultSet(resultSet);
			connection.close();
			releaseSharedLock();
		}
	}

	/**
	 * Selects all of the rows from the tag_names table in the case database for
	 * which there is at least one matching row in the content_tags or
	 * blackboard_artifact_tags tables.
	 *
	 * @return A list, possibly empty, of TagName data transfer objects (DTOs)
	 *         for the rows.
	 *
	 * @throws TskCoreException
	 */
	public List<TagName> getTagNamesInUse() throws TskCoreException {
		CaseDbConnection connection = connections.getConnection();
		acquireSharedLock();
		ResultSet resultSet = null;
		try {
			// SELECT * FROM tag_names WHERE tag_name_id IN (SELECT tag_name_id from content_tags UNION SELECT tag_name_id FROM blackboard_artifact_tags)
			PreparedStatement statement = connection.getPreparedStatement(PREPARED_STATEMENT.SELECT_TAG_NAMES_IN_USE);
			resultSet = connection.executeQuery(statement);
			ArrayList<TagName> tagNames = new ArrayList<TagName>();
			while (resultSet.next()) {
				tagNames.add(new TagName(resultSet.getLong("tag_name_id"), resultSet.getString("display_name"), resultSet.getString("description"), TagName.HTML_COLOR.getColorByName(resultSet.getString("color")))); //NON-NLS
			}
			return tagNames;
		} catch (SQLException ex) {
			throw new TskCoreException("Error selecting rows from tag_names table", ex);
		} finally {
			closeResultSet(resultSet);
			connection.close();
			releaseSharedLock();
		}
	}

	/**
	 * Inserts row into the tags_names table in the case database.
	 *
	 * @param displayName The display name for the new tag name.
	 * @param description The description for the new tag name.
	 * @param color       The HTML color to associate with the new tag name.
	 *
	 * @return A TagName data transfer object (DTO) for the new row.
	 *
	 * @throws TskCoreException
	 */
	public TagName addTagName(String displayName, String description, TagName.HTML_COLOR color) throws TskCoreException {
		CaseDbConnection connection = connections.getConnection();
		acquireExclusiveLock();
		ResultSet resultSet = null;
		try {
			// INSERT INTO tag_names (display_name, description, color) VALUES (?, ?, ?)			
			PreparedStatement statement = connection.getPreparedStatement(PREPARED_STATEMENT.INSERT_TAG_NAME, Statement.RETURN_GENERATED_KEYS);
			statement.clearParameters();
			statement.setString(1, displayName);
			statement.setString(2, description);
			statement.setString(3, color.getName());
			connection.executeUpdate(statement);
			resultSet = statement.getGeneratedKeys();
			resultSet.next();
			return new TagName(resultSet.getLong(1), displayName, description, color);
		} catch (SQLException ex) {
			throw new TskCoreException("Error adding row for " + displayName + " tag name to tag_names table", ex);
		} finally {
			closeResultSet(resultSet);
			connection.close();
			releaseExclusiveLock();
		}
	}

	/**
	 * Inserts a row into the content_tags table in the case database.
	 *
	 * @param content         The content to tag.
	 * @param tagName         The name to use for the tag.
	 * @param comment         A comment to store with the tag.
	 * @param beginByteOffset Designates the beginning of a tagged section.
	 * @param endByteOffset   Designates the end of a tagged section.
	 *
	 * @return A ContentTag data transfer object (DTO) for the new row.
	 *
	 * @throws TskCoreException
	 */
	public ContentTag addContentTag(Content content, TagName tagName, String comment, long beginByteOffset, long endByteOffset) throws TskCoreException {
		CaseDbConnection connection = connections.getConnection();
		acquireExclusiveLock();
		ResultSet resultSet = null;
		try {
			// INSERT INTO content_tags (obj_id, tag_name_id, comment, begin_byte_offset, end_byte_offset) VALUES (?, ?, ?, ?, ?)
			PreparedStatement statement = connection.getPreparedStatement(PREPARED_STATEMENT.INSERT_CONTENT_TAG, Statement.RETURN_GENERATED_KEYS);
			statement.clearParameters();
			statement.setLong(1, content.getId());
			statement.setLong(2, tagName.getId());
			statement.setString(3, comment);
			statement.setLong(4, beginByteOffset);
			statement.setLong(5, endByteOffset);
			connection.executeUpdate(statement);
			resultSet = statement.getGeneratedKeys();
			resultSet.next();
			return new ContentTag(resultSet.getLong(1), content, tagName, comment, beginByteOffset, endByteOffset);
		} catch (SQLException ex) {
			throw new TskCoreException("Error adding row to content_tags table (obj_id = " + content.getId() + ", tag_name_id = " + tagName.getId() + ")", ex);
		} finally {
			closeResultSet(resultSet);
			connection.close();
			releaseExclusiveLock();
		}
	}

	/*
	 * Deletes a row from the content_tags table in the case database. @param
	 * tag A ContentTag data transfer object (DTO) for the row to delete.
	 * @throws TskCoreException
	 */
	public void deleteContentTag(ContentTag tag) throws TskCoreException {
		CaseDbConnection connection = connections.getConnection();
		acquireExclusiveLock();
		try {
			// DELETE FROM content_tags WHERE tag_id = ?		
			PreparedStatement statement = connection.getPreparedStatement(PREPARED_STATEMENT.DELETE_CONTENT_TAG);
			statement.clearParameters();
			statement.setLong(1, tag.getId());
			connection.executeUpdate(statement);
		} catch (SQLException ex) {
			throw new TskCoreException("Error deleting row from content_tags table (id = " + tag.getId() + ")", ex);
		} finally {
			connection.close();
			releaseExclusiveLock();
		}
	}

	/**
	 * Selects all of the rows from the content_tags table in the case database.
	 *
	 * @return A list, possibly empty, of ContentTag data transfer objects
	 *         (DTOs) for the rows.
	 *
	 * @throws TskCoreException
	 */
	public List<ContentTag> getAllContentTags() throws TskCoreException {
		CaseDbConnection connection = connections.getConnection();
		acquireSharedLock();
		ResultSet resultSet = null;
		try {
			// SELECT * FROM content_tags INNER JOIN tag_names ON content_tags.tag_name_id = tag_names.tag_name_id
			PreparedStatement statement = connection.getPreparedStatement(PREPARED_STATEMENT.SELECT_CONTENT_TAGS);
			resultSet = connection.executeQuery(statement);
			ArrayList<ContentTag> tags = new ArrayList<ContentTag>();
			while (resultSet.next()) {
				TagName tagName = new TagName(resultSet.getLong("tag_name_id"), resultSet.getString("display_name"), resultSet.getString("description"), TagName.HTML_COLOR.getColorByName(resultSet.getString("color")));  //NON-NLS
				Content content = getContentById(resultSet.getLong("obj_id")); //NON-NLS
				tags.add(new ContentTag(resultSet.getLong("tag_id"), content, tagName, resultSet.getString("comment"), resultSet.getLong("begin_byte_offset"), resultSet.getLong("end_byte_offset")));  //NON-NLS
			}
			return tags;
		} catch (SQLException ex) {
			throw new TskCoreException("Error selecting rows from content_tags table", ex);
		} finally {
			closeResultSet(resultSet);
			connection.close();
			releaseSharedLock();
		}
	}

	/**
	 * Gets a count of the rows in the content_tags table in the case database
	 * with a specified foreign key into the tag_names table.
	 *
	 * @param tagName A data transfer object (DTO) for the tag name to match.
	 *
	 * @return The count, possibly zero.
	 *
	 * @throws TskCoreException
	 */
	public long getContentTagsCountByTagName(TagName tagName) throws TskCoreException {
		if (tagName.getId() == Tag.ID_NOT_SET) {
			throw new TskCoreException("TagName object is invalid, id not set");
		}
		CaseDbConnection connection = connections.getConnection();
		acquireSharedLock();
		ResultSet resultSet = null;
		try {
			// SELECT COUNT(*) FROM content_tags WHERE tag_name_id = ?
			PreparedStatement statement = connection.getPreparedStatement(PREPARED_STATEMENT.COUNT_CONTENT_TAGS_BY_TAG_NAME);
			statement.clearParameters();
			statement.setLong(1, tagName.getId());
			resultSet = connection.executeQuery(statement);
			if (resultSet.next()) {
				return resultSet.getLong(1);
			} else {
				throw new TskCoreException("Error getting content_tags row count for tag name (tag_name_id = " + tagName.getId() + ")");
			}
		} catch (SQLException ex) {
			throw new TskCoreException("Error getting content_tags row count for tag name (tag_name_id = " + tagName.getId() + ")", ex);
		} finally {
			closeResultSet(resultSet);
			connection.close();
			releaseSharedLock();
		}
	}

	/**
	 * Selects the rows in the content_tags table in the case database with a
	 * specified tag id.
	 *
	 * @param contentTagID the tag id of the ContentTag to retrieve.
	 *
	 * @throws TskCoreException
	 */
	public ContentTag getContentTagByID(long contentTagID) throws TskCoreException {

		CaseDbConnection connection = connections.getConnection();
		acquireSharedLock();
		ResultSet resultSet = null;
		ContentTag tag = null;
		try {
			// SELECT * FROM content_tags INNER JOIN tag_names ON content_tags.tag_name_id = tag_names.tag_name_id WHERE tag_id = ?
			PreparedStatement statement = connection.getPreparedStatement(PREPARED_STATEMENT.SELECT_CONTENT_TAG_BY_ID);
			statement.clearParameters();
			statement.setLong(1, contentTagID);
			resultSet = connection.executeQuery(statement);

			while (resultSet.next()) {
				TagName tagName = new TagName(resultSet.getLong("tag_name_id"), resultSet.getString("display_name"), resultSet.getString("description"), TagName.HTML_COLOR.getColorByName(resultSet.getString("color")));
				tag = new ContentTag(resultSet.getLong("tag_id"), getContentById(resultSet.getLong("obj_id")), tagName, resultSet.getString("comment"), resultSet.getLong("begin_byte_offset"), resultSet.getLong("end_byte_offset"));
			}
			resultSet.close();

		} catch (SQLException ex) {
			throw new TskCoreException("Error getting content tag with id = " + contentTagID, ex);
		} finally {
			closeResultSet(resultSet);
			connection.close();
			releaseSharedLock();
		}
		return tag;
	}

	/**
	 * Selects the rows in the content_tags table in the case database with a
	 * specified foreign key into the tag_names table.
	 *
	 * @param tagName A data transfer object (DTO) for the tag name to match.
	 *
	 * @return A list, possibly empty, of ContentTag data transfer objects
	 *         (DTOs) for the rows.
	 *
	 * @throws TskCoreException
	 */
	public List<ContentTag> getContentTagsByTagName(TagName tagName) throws TskCoreException {
		if (tagName.getId() == Tag.ID_NOT_SET) {
			throw new TskCoreException("TagName object is invalid, id not set");
		}
		CaseDbConnection connection = connections.getConnection();
		acquireSharedLock();
		ResultSet resultSet = null;
		try {
			// SELECT * FROM content_tags WHERE tag_name_id = ?
			PreparedStatement statement = connection.getPreparedStatement(PREPARED_STATEMENT.SELECT_CONTENT_TAGS_BY_TAG_NAME);
			statement.clearParameters();
			statement.setLong(1, tagName.getId());
			resultSet = connection.executeQuery(statement);
			ArrayList<ContentTag> tags = new ArrayList<ContentTag>();
			while (resultSet.next()) {
				ContentTag tag = new ContentTag(resultSet.getLong("tag_id"), getContentById(resultSet.getLong("obj_id")), tagName, resultSet.getString("comment"), resultSet.getLong("begin_byte_offset"), resultSet.getLong("end_byte_offset"));  //NON-NLS
				tags.add(tag);
			}
			resultSet.close();
			return tags;
		} catch (SQLException ex) {
			throw new TskCoreException("Error getting content_tags rows (tag_name_id = " + tagName.getId() + ")", ex);
		} finally {
			closeResultSet(resultSet);
			connection.close();
			releaseSharedLock();
		}
	}

	/**
	 * Selects the rows in the content_tags table in the case database with a
	 * specified foreign key into the tsk_objects table.
	 *
	 * @param content A data transfer object (DTO) for the content to match.
	 *
	 * @return A list, possibly empty, of ContentTag data transfer objects
	 *         (DTOs) for the rows.
	 *
	 * @throws TskCoreException
	 */
	public List<ContentTag> getContentTagsByContent(Content content) throws TskCoreException {
		CaseDbConnection connection = connections.getConnection();
		acquireSharedLock();
		ResultSet resultSet = null;
		try {
			// SELECT * FROM content_tags INNER JOIN tag_names ON content_tags.tag_name_id = tag_names.tag_name_id WHERE content_tags.obj_id = ?
			PreparedStatement statement = connection.getPreparedStatement(PREPARED_STATEMENT.SELECT_CONTENT_TAGS_BY_CONTENT);
			statement.clearParameters();
			statement.setLong(1, content.getId());
			resultSet = connection.executeQuery(statement);
			ArrayList<ContentTag> tags = new ArrayList<ContentTag>();
			while (resultSet.next()) {
				TagName tagName = new TagName(resultSet.getLong("tag_name_id"), resultSet.getString("display_name"), resultSet.getString("description"), TagName.HTML_COLOR.getColorByName(resultSet.getString("color")));  //NON-NLS
				ContentTag tag = new ContentTag(resultSet.getLong("tag_id"), content, tagName, resultSet.getString("comment"), resultSet.getLong("begin_byte_offset"), resultSet.getLong("end_byte_offset"));  //NON-NLS
				tags.add(tag);
			}
			return tags;
		} catch (SQLException ex) {
			throw new TskCoreException("Error getting content tags data for content (obj_id = " + content.getId() + ")", ex);
		} finally {
			closeResultSet(resultSet);
			connection.close();
			releaseSharedLock();
		}
	}

	/**
	 * Inserts a row into the blackboard_artifact_tags table in the case
	 * database.
	 *
	 * @param artifact The blackboard artifact to tag.
	 * @param tagName  The name to use for the tag.
	 * @param comment  A comment to store with the tag.
	 *
	 * @return A BlackboardArtifactTag data transfer object (DTO) for the new
	 *         row.
	 *
	 * @throws TskCoreException
	 */
	public BlackboardArtifactTag addBlackboardArtifactTag(BlackboardArtifact artifact, TagName tagName, String comment) throws TskCoreException {
		CaseDbConnection connection = connections.getConnection();
		acquireExclusiveLock();
		ResultSet resultSet = null;
		try {
			// INSERT INTO blackboard_artifact_tags (artifact_id, tag_name_id, comment, begin_byte_offset, end_byte_offset) VALUES (?, ?, ?, ?, ?)			
			PreparedStatement statement = connection.getPreparedStatement(PREPARED_STATEMENT.INSERT_ARTIFACT_TAG, Statement.RETURN_GENERATED_KEYS);
			statement.clearParameters();
			statement.setLong(1, artifact.getArtifactID());
			statement.setLong(2, tagName.getId());
			statement.setString(3, comment);
			connection.executeUpdate(statement);
			resultSet = statement.getGeneratedKeys();
			resultSet.next();
			return new BlackboardArtifactTag(resultSet.getLong(1), artifact, getContentById(artifact.getObjectID()), tagName, comment);
		} catch (SQLException ex) {
			throw new TskCoreException("Error adding row to blackboard_artifact_tags table (obj_id = " + artifact.getArtifactID() + ", tag_name_id = " + tagName.getId() + ")", ex);
		} finally {
			closeResultSet(resultSet);
			connection.close();
			releaseExclusiveLock();
		}
	}

	/*
	 * Deletes a row from the blackboard_artifact_tags table in the case
	 * database. @param tag A BlackboardArtifactTag data transfer object (DTO)
	 * representing the row to delete. @throws TskCoreException
	 */
	public void deleteBlackboardArtifactTag(BlackboardArtifactTag tag) throws TskCoreException {
		CaseDbConnection connection = connections.getConnection();
		acquireExclusiveLock();
		try {
			// DELETE FROM blackboard_artifact_tags WHERE tag_id = ?
			PreparedStatement statement = connection.getPreparedStatement(PREPARED_STATEMENT.DELETE_ARTIFACT_TAG);
			statement.clearParameters();
			statement.setLong(1, tag.getId());
			connection.executeUpdate(statement);
		} catch (SQLException ex) {
			throw new TskCoreException("Error deleting row from blackboard_artifact_tags table (id = " + tag.getId() + ")", ex);
		} finally {
			connection.close();
			releaseExclusiveLock();
		}
	}

	/**
	 * Selects all of the rows from the blackboard_artifacts_tags table in the
	 * case database.
	 *
	 * @return A list, possibly empty, of BlackboardArtifactTag data transfer
	 *         objects (DTOs) for the rows.
	 *
	 * @throws TskCoreException
	 */
	public List<BlackboardArtifactTag> getAllBlackboardArtifactTags() throws TskCoreException {
		CaseDbConnection connection = connections.getConnection();
		acquireSharedLock();
		ResultSet resultSet = null;
		try {
			// SELECT * FROM blackboard_artifact_tags INNER JOIN tag_names ON blackboard_artifact_tags.tag_name_id = tag_names.tag_name_id
			PreparedStatement statement = connection.getPreparedStatement(PREPARED_STATEMENT.SELECT_ARTIFACT_TAGS);
			resultSet = connection.executeQuery(statement);
			ArrayList<BlackboardArtifactTag> tags = new ArrayList<BlackboardArtifactTag>();
			while (resultSet.next()) {
				TagName tagName = new TagName(resultSet.getLong("tag_name_id"), resultSet.getString("display_name"), resultSet.getString("description"), TagName.HTML_COLOR.getColorByName(resultSet.getString("color")));  //NON-NLS
				BlackboardArtifact artifact = getBlackboardArtifact(resultSet.getLong("artifact_id")); //NON-NLS
				Content content = getContentById(artifact.getObjectID());
				BlackboardArtifactTag tag = new BlackboardArtifactTag(resultSet.getLong("tag_id"), artifact, content, tagName, resultSet.getString("comment"));  //NON-NLS
				tags.add(tag);
			}
			return tags;
		} catch (SQLException ex) {
			throw new TskCoreException("Error selecting rows from blackboard_artifact_tags table", ex);
		} finally {
			closeResultSet(resultSet);
			connection.close();
			releaseSharedLock();
		}
	}

	/**
	 * Gets a count of the rows in the blackboard_artifact_tags table in the
	 * case database with a specified foreign key into the tag_names table.
	 *
	 * @param tagName A data transfer object (DTO) for the tag name to match.
	 *
	 * @return The count, possibly zero.
	 *
	 * @throws TskCoreException
	 */
	public long getBlackboardArtifactTagsCountByTagName(TagName tagName) throws TskCoreException {
		if (tagName.getId() == Tag.ID_NOT_SET) {
			throw new TskCoreException("TagName object is invalid, id not set");
		}
		CaseDbConnection connection = connections.getConnection();
		acquireSharedLock();
		ResultSet resultSet = null;
		try {
			// SELECT COUNT(*) FROM blackboard_artifact_tags WHERE tag_name_id = ?
			PreparedStatement statement = connection.getPreparedStatement(PREPARED_STATEMENT.COUNT_ARTIFACTS_BY_TAG_NAME);
			statement.clearParameters();
			statement.setLong(1, tagName.getId());
			resultSet = connection.executeQuery(statement);
			if (resultSet.next()) {
				return resultSet.getLong(1);
			} else {
				throw new TskCoreException("Error getting blackboard_artifact_tags row count for tag name (tag_name_id = " + tagName.getId() + ")");
			}
		} catch (SQLException ex) {
			throw new TskCoreException("Error getting blackboard artifact_content_tags row count for tag name (tag_name_id = " + tagName.getId() + ")", ex);
		} finally {
			closeResultSet(resultSet);
			connection.close();
			releaseSharedLock();
		}
	}

	/**
	 * Selects the rows in the blackboard_artifacts_tags table in the case
	 * database with a specified foreign key into the tag_names table.
	 *
	 * @param tagName A data transfer object (DTO) for the tag name to match.
	 *
	 * @return A list, possibly empty, of BlackboardArtifactTag data transfer
	 *         objects (DTOs) for the rows.
	 *
	 * @throws TskCoreException
	 */
	public List<BlackboardArtifactTag> getBlackboardArtifactTagsByTagName(TagName tagName) throws TskCoreException {
		if (tagName.getId() == Tag.ID_NOT_SET) {
			throw new TskCoreException("TagName object is invalid, id not set");
		}
		CaseDbConnection connection = connections.getConnection();
		acquireSharedLock();
		ResultSet resultSet = null;
		try {
			// SELECT * FROM blackboard_artifact_tags WHERE tag_name_id = ?
			PreparedStatement statement = connection.getPreparedStatement(PREPARED_STATEMENT.SELECT_ARTIFACT_TAGS_BY_TAG_NAME);
			statement.clearParameters();
			statement.setLong(1, tagName.getId());
			resultSet = connection.executeQuery(statement);
			ArrayList<BlackboardArtifactTag> tags = new ArrayList<BlackboardArtifactTag>();
			while (resultSet.next()) {
				BlackboardArtifact artifact = getBlackboardArtifact(resultSet.getLong("artifact_id")); //NON-NLS
				Content content = getContentById(artifact.getObjectID());
				BlackboardArtifactTag tag = new BlackboardArtifactTag(resultSet.getLong("tag_id"), artifact, content, tagName, resultSet.getString("comment"));  //NON-NLS
				tags.add(tag);
			}
			return tags;
		} catch (SQLException ex) {
			throw new TskCoreException("Error getting blackboard artifact tags data (tag_name_id = " + tagName.getId() + ")", ex);
		} finally {
			closeResultSet(resultSet);
			connection.close();
			releaseSharedLock();
		}
	}

	/**
	 * Selects the row in the blackboard artifact tags table in the case
	 * database with a specified tag id.
	 *
	 * @param artifactTagID the tag id of the BlackboardArtifactTag to retrieve.
	 *
	 * @return the BlackBoardArtifact Tag with the given tag id, or null if no
	 *         such tag could be found
	 *
	 * @throws TskCoreException
	 */
	public BlackboardArtifactTag getBlackboardArtifactTagByID(long artifactTagID) throws TskCoreException {

		CaseDbConnection connection = connections.getConnection();
		acquireSharedLock();
		ResultSet resultSet = null;
		BlackboardArtifactTag tag = null;
		try {
			// SELECT * FROM blackboard_artifact_tags INNER JOIN tag_names ON blackboard_artifact_tags.tag_name_id = tag_names.tag_name_id WHERE blackboard_artifact_tags.tag_id = ?
			PreparedStatement statement = connection.getPreparedStatement(PREPARED_STATEMENT.SELECT_ARTIFACT_TAG_BY_ID);
			statement.clearParameters();
			statement.setLong(1, artifactTagID);
			resultSet = connection.executeQuery(statement);

			while (resultSet.next()) {
				TagName tagName = new TagName(resultSet.getLong("tag_name_id"), resultSet.getString("display_name"), resultSet.getString("description"), TagName.HTML_COLOR.getColorByName(resultSet.getString("color")));
				BlackboardArtifact artifact = getBlackboardArtifact(resultSet.getLong("artifact_id")); //NON-NLS
				Content content = getContentById(artifact.getObjectID());
				tag = new BlackboardArtifactTag(resultSet.getLong("tag_id"), artifact, content, tagName, resultSet.getString("comment"));
			}
			resultSet.close();

		} catch (SQLException ex) {
			throw new TskCoreException("Error getting blackboard artifact tag with id = " + artifactTagID, ex);
		} finally {
			closeResultSet(resultSet);
			connection.close();
			releaseSharedLock();
		}
		return tag;
	}

	/**
	 * Selects the rows in the blackboard_artifacts_tags table in the case
	 * database with a specified foreign key into the blackboard_artifacts
	 * table.
	 *
	 * @param artifact A data transfer object (DTO) for the artifact to match.
	 *
	 * @return A list, possibly empty, of BlackboardArtifactTag data transfer
	 *         objects (DTOs) for the rows.
	 *
	 * @throws TskCoreException
	 */
	public List<BlackboardArtifactTag> getBlackboardArtifactTagsByArtifact(BlackboardArtifact artifact) throws TskCoreException {
		CaseDbConnection connection = connections.getConnection();
		acquireSharedLock();
		ResultSet resultSet = null;
		try {
			// SELECT * FROM blackboard_artifact_tags INNER JOIN tag_names ON blackboard_artifact_tags.tag_name_id = tag_names.tag_name_id WHERE blackboard_artifact_tags.artifact_id = ?			
			PreparedStatement statement = connection.getPreparedStatement(PREPARED_STATEMENT.SELECT_ARTIFACT_TAGS_BY_ARTIFACT);
			statement.clearParameters();
			statement.setLong(1, artifact.getArtifactID());
			resultSet = connection.executeQuery(statement);
			ArrayList<BlackboardArtifactTag> tags = new ArrayList<BlackboardArtifactTag>();
			while (resultSet.next()) {
				TagName tagName = new TagName(resultSet.getLong("tag_name_id"), resultSet.getString("display_name"), resultSet.getString("description"), TagName.HTML_COLOR.getColorByName(resultSet.getString("color")));  //NON-NLS
				Content content = getContentById(artifact.getObjectID());
				BlackboardArtifactTag tag = new BlackboardArtifactTag(resultSet.getLong("tag_id"), artifact, content, tagName, resultSet.getString("comment"));  //NON-NLS
				tags.add(tag);
			}
			return tags;
		} catch (SQLException ex) {
			throw new TskCoreException("Error getting blackboard artifact tags data (artifact_id = " + artifact.getArtifactID() + ")", ex);
		} finally {
			closeResultSet(resultSet);
			connection.close();
			releaseSharedLock();
		}
	}

	/**
	 * Inserts a row into the reports table in the case database.
	 *
	 * @param localPath        The path of the report file, must be in the
	 *                         database directory (case directory in Autopsy) or
	 *                         one of its subdirectories.
	 * @param sourceModuleName The name of the module that created the report.
	 * @param reportName       The report name, may be empty.
	 *
	 * @return A Report data transfer object (DTO) for the new row.
	 *
	 * @throws TskCoreException
	 */
	public Report addReport(String localPath, String sourceModuleName, String reportName) throws TskCoreException {
		// Make sure the local path of the report is in the database directory
		// or one of its subdirectories.
		String relativePath = ""; //NON-NLS
		try {
			/*
			 * Note: The following call to .relativize() may be dangerous in
			 * case-sensitive operating systems and should be looked at. For
			 * now, we are simply relativizing the paths as all lower case, then
			 * using the length of the result to pull out the appropriate number
			 * of characters from the localPath String.
			 */
			String casePathLower = getDbDirPath().toLowerCase();
			String localPathLower = localPath.toLowerCase();
			int length = new File(casePathLower).toURI().relativize(new File(localPathLower).toURI()).getPath().length();
			relativePath = new File(localPath.substring(localPathLower.length() - length)).getPath();
		} catch (IllegalArgumentException ex) {
			String errorMessage = String.format("Local path %s not in the database directory or one of its subdirectories", localPath);
			throw new TskCoreException(errorMessage, ex);
		}

		// Figure out the create time of the report.
		long createTime = 0;
		try {
			java.io.File tempFile = new java.io.File(localPath);
			// Convert to UNIX epoch (seconds, not milliseconds).
			createTime = tempFile.lastModified() / 1000;
		} catch (Exception ex) {
			throw new TskCoreException("Could not get create time for report at " + localPath, ex);
		}

		// Write the report data to the database.
		CaseDbConnection connection = connections.getConnection();
		acquireExclusiveLock();
		ResultSet resultSet = null;
		try {
			// INSERT INTO reports (path, crtime, src_module_name, display_name) VALUES (?, ?, ?, ?)			
			PreparedStatement statement = connection.getPreparedStatement(PREPARED_STATEMENT.INSERT_REPORT, Statement.RETURN_GENERATED_KEYS);
			statement.clearParameters();
			statement.setString(1, relativePath);
			statement.setLong(2, createTime);
			statement.setString(3, sourceModuleName);
			statement.setString(4, reportName);
			connection.executeUpdate(statement);
			resultSet = statement.getGeneratedKeys();
			resultSet.next();
			return new Report(resultSet.getLong(1), localPath, createTime, sourceModuleName, reportName);
		} catch (SQLException ex) {
			throw new TskCoreException("Error adding report " + localPath + " to reports table", ex);
		} finally {
			closeResultSet(resultSet);
			connection.close();
			releaseExclusiveLock();
		}
	}

	/**
	 * Selects all of the rows from the reports table in the case database.
	 *
	 * @return A list, possibly empty, of Report data transfer objects (DTOs)
	 *         for the rows.
	 *
	 * @throws TskCoreException
	 */
	public List<Report> getAllReports() throws TskCoreException {
		CaseDbConnection connection = connections.getConnection();
		acquireSharedLock();
		ResultSet resultSet = null;
		try {
			PreparedStatement statement = connection.getPreparedStatement(PREPARED_STATEMENT.SELECT_REPORTS);
			resultSet = connection.executeQuery(statement);
			ArrayList<Report> reports = new ArrayList<Report>();
			while (resultSet.next()) {
				reports.add(new Report(resultSet.getLong("report_id"), //NON-NLS
						Paths.get(getDbDirPath(), resultSet.getString("path")).normalize().toString(), //NON-NLS
						resultSet.getLong("crtime"), //NON-NLS
						resultSet.getString("src_module_name"), //NON-NLS
						resultSet.getString("report_name")));  //NON-NLS
			}
			return reports;
		} catch (SQLException ex) {
			throw new TskCoreException("Error querying reports table", ex);
		} finally {
			closeResultSet(resultSet);
			connection.close();
			releaseSharedLock();
		}
	}

	/**
	 * Deletes a row from the reports table in the case database.
	 *
	 * @param report A Report data transfer object (DTO) for the row to delete.
	 *
	 * @throws TskCoreException
	 */
	public void deleteReport(Report report) throws TskCoreException {
		CaseDbConnection connection = connections.getConnection();
		acquireSharedLock();
		try {
			PreparedStatement statement = connection.getPreparedStatement(PREPARED_STATEMENT.DELETE_REPORT);
			statement.setString(1, String.valueOf(report.getId()));
			connection.executeUpdate(statement);
		} catch (SQLException ex) {
			throw new TskCoreException("Error querying reports table", ex);
		} finally {
			releaseSharedLock();
		}
	}

	private static void closeResultSet(ResultSet resultSet) {
		if (resultSet != null) {
			try {
				resultSet.close();
			} catch (SQLException ex) {
				logger.log(Level.SEVERE, "Error closing ResultSet", ex); //NON-NLS
			}
		}
	}

	private static void closeStatement(Statement statement) {
		if (statement != null) {
			try {
				statement.close();
			} catch (SQLException ex) {
				logger.log(Level.SEVERE, "Error closing Statement", ex); //NON-NLS

			}
		}
	}

	/**
	 * Sets the end date for the given ingest job
	 *
	 * @param ingestJobId The ingest job to set the end date for
	 * @param endDateTime The end date
	 *
	 * @throws TskCoreException If inserting into the database fails
	 */
	void setIngestJobEndDateTime(long ingestJobId, long endDateTime) throws TskCoreException {
		CaseDbConnection connection = connections.getConnection();
		acquireSharedLock();
		try {
			Statement statement = connection.createStatement();
			statement.executeUpdate("UPDATE ingest_jobs SET end_date_time=" + endDateTime + " WHERE ingest_job_id=" + ingestJobId + ";");
		} catch (SQLException ex) {
			throw new TskCoreException("Error updating the end date (ingest_job_id = " + ingestJobId + ".", ex);
		} finally {
			connection.close();
			releaseSharedLock();
		}
	}

	void setIngestJobStatus(long ingestJobId, IngestJobStatusType status) throws TskCoreException {
		CaseDbConnection connection = connections.getConnection();
		acquireSharedLock();
		try {
			Statement statement = connection.createStatement();
			statement.executeUpdate("UPDATE ingest_jobs SET status_id=" + status.ordinal() + " WHERE ingest_job_id=" + ingestJobId + ";");
		} catch (SQLException ex) {
			throw new TskCoreException("Error ingest job status (ingest_job_id = " + ingestJobId + ".", ex);
		} finally {
			connection.close();
			releaseSharedLock();
		}
	}

	/**
	 *
	 * @param dataSource    The datasource the ingest job is being run on
	 * @param hostName      The name of the host
	 * @param ingestModules The ingest modules being run during the ingest job.
	 *                      Should be in pipeline order.
	 * @param jobStart      The time the job started
	 * @param jobEnd        The time the job ended
	 * @param status        The ingest job status
	 * @param settingsDir   The directory of the job's settings
	 *
	 * @return An information object representing the ingest job added to the
	 *         database.
	 *
	 * @throws TskCoreException If adding the job to the database fails.
	 */
	public final IngestJobInfo addIngestJob(Content dataSource, String hostName, List<IngestModuleInfo> ingestModules, Date jobStart, Date jobEnd, IngestJobStatusType status, String settingsDir) throws TskCoreException {
		CaseDbConnection connection = connections.getConnection();
		acquireSharedLock();
		ResultSet resultSet = null;
		Statement statement = null;
		try {
			connection.beginTransaction();
			statement = connection.createStatement();
			String update = "INSERT INTO ingest_jobs (obj_id, host_name, start_date_time, end_date_time, status_id, settings_dir) "
					+ "VALUES (" + dataSource.getId() + ", '" + hostName + "', " + jobStart.getTime() + ", " + jobEnd.getTime() + ", " + status.ordinal() + ", '" + settingsDir + "');";
			statement.executeUpdate(update);
			resultSet = statement.getGeneratedKeys();
			resultSet.next();
			long id = resultSet.getLong(1);
			for (int i = 0; i < ingestModules.size(); i++) {
				IngestModuleInfo ingestModule = ingestModules.get(i);
				statement.executeUpdate("INSERT INTO ingest_job_modules (ingest_job_id, ingest_module_id, pipeline_position) "
						+ "VALUES (" + id + ", " + ingestModule.getIngestModuleId() + ", " + i + ");");
			}
			resultSet.close();
			resultSet = null;
			connection.commitTransaction();
			return new IngestJobInfo(id, dataSource.getId(), hostName, jobStart, "", ingestModules, this);
		} catch (SQLException ex) {
			connection.rollbackTransaction();
			throw new TskCoreException("Error adding the ingest job.", ex);
		} finally {
			closeResultSet(resultSet);
			connection.close();
			releaseSharedLock();
		}
	}

	/**
	 * Adds the given ingest module to the database.
	 *
	 * @param displayName The display name of the module
	 * @param uniqueName  The unique name of the module. Must be unique to this
	 *                    module.
	 * @param type        The type of the module.
	 * @param version     The version of the module.
	 *
	 * @return An ingest module info object representing the module added to the
	 *         db.
	 *
	 * @throws TskCoreException When the ingest module cannot be added.
	 */
	public final IngestModuleInfo addIngestModule(String displayName, String uniqueName, IngestModuleType type, String version) throws TskCoreException {
		CaseDbConnection connection = connections.getConnection();
		ResultSet resultSet = null;
		Statement statement = null;
		try {
			statement = connection.createStatement();
			resultSet = statement.executeQuery("SELECT * FROM ingest_modules WHERE unique_name = '" + uniqueName + "'");
			if (!resultSet.next()) {
				resultSet.close();
				resultSet = null;

				String update = "INSERT INTO ingest_modules (display_name, unique_name, type_id, version) "
						+ "VALUES ('" + displayName + "', '" + uniqueName + "', " + type.ordinal() + ", '" + version + "');";
				statement.execute(update);
				resultSet = statement.getGeneratedKeys();
				resultSet.next();
				long id = resultSet.getLong(1);
				resultSet.close();
				resultSet = null;
				return new IngestModuleInfo(id, displayName, uniqueName, type, version);
			} else {
				return new IngestModuleInfo(resultSet.getInt("ingest_module_id"), resultSet.getString("display_name"), resultSet.getString("unique_name"), IngestModuleType.fromID(resultSet.getInt("type_id")), resultSet.getString("version"));
			}
		} catch (SQLException ex) {
			try {
				resultSet = statement.executeQuery("SELECT * FROM ingest_modules WHERE unique_name = '" + uniqueName + "'");
				if (resultSet.next()) {
					return new IngestModuleInfo(resultSet.getInt("ingest_module_id"), resultSet.getString("display_name"), uniqueName, IngestModuleType.fromID(resultSet.getInt("type_id")), resultSet.getString("version"));
				} else {
					throw new TskCoreException("Couldn't add new module to database.", ex);
				}
			} catch (SQLException ex1) {
				throw new TskCoreException("Couldn't add new module to database.", ex1);
			}
		} finally {
			closeResultSet(resultSet);
			closeStatement(statement);
			connection.close();
		}
	}

	/**
	 * Gets all of the ingest jobs that have been run.
	 *
	 * @return The information about the ingest jobs that have been run
	 *
	 * @throws TskCoreException If there is a problem getting the ingest jobs
	 */
	public final List<IngestJobInfo> getIngestJobs() throws TskCoreException {
		CaseDbConnection connection = connections.getConnection();
		ResultSet resultSet = null;
		Statement statement = null;
		List<IngestJobInfo> ingestJobs = new ArrayList<IngestJobInfo>();
		try {
			statement = connection.createStatement();
			resultSet = statement.executeQuery("SELECT * FROM ingest_jobs");
			while (resultSet.next()) {
				ingestJobs.add(new IngestJobInfo(resultSet.getInt("ingest_job_id"), resultSet.getLong("obj_id"), resultSet.getString("host_name"), new Date(resultSet.getLong("start_date")), new Date(resultSet.getLong("end_date")), IngestJobStatusType.fromID(resultSet.getInt("status_id")), resultSet.getString("settings_dir"), this.getIngestModules(resultSet.getInt("ingest_job_id"), connection), this));
			}
			return ingestJobs;
		} catch (SQLException ex) {
			throw new TskCoreException("Couldn't get the ingest jobs.", ex);
		} finally {
			closeResultSet(resultSet);
			closeStatement(statement);
			connection.close();
		}
	}

	/**
	 * Gets the ingest modules associated with the ingest job
	 *
	 * @param ingestJobId The id of the ingest job to get ingest modules for
	 * @param connection  The database connection
	 *
	 * @return The ingest modules of the job
	 *
	 * @throws SQLException If it fails to get the modules from the db.
	 */
	private List<IngestModuleInfo> getIngestModules(int ingestJobId, CaseDbConnection connection) throws SQLException {
		ResultSet resultSet = null;
		Statement statement = null;
		List<IngestModuleInfo> ingestModules = new ArrayList<IngestModuleInfo>();
		try {
			statement = connection.createStatement();
			resultSet = statement.executeQuery("SELECT ingest_job_modules.ingest_module_id, ingest_job_modules.pipeline_position, ingest_modules.display_name, ingest_modules.unique_name, "
					+ "ingest_modules.type_id, ingest_modules.version "
					+ "FROM ingest_job_modules, ingest_modules "
					+ "WHERE ingest_job_modules.ingest_job_id = " + ingestJobId + " "
					+ "AND (ingest_modules.ingest_job_id = ingest_job_modules.ingest_job_id) "
					+ "ORDER BY (ingest_job_modules.pipeline_position);");
			while (resultSet.next()) {
				ingestModules.add(new IngestModuleInfo(resultSet.getInt("ingest_module_id"), resultSet.getString("display_name"), resultSet.getString("unique_name"), IngestModuleType.fromID(resultSet.getInt("type_id")), resultSet.getString("version")));
			}
			return ingestModules;
		} finally {
			closeResultSet(resultSet);
			closeStatement(statement);
		}
	}

	/**
	 * Notifies observers of errors in the SleuthkitCase.
	 */
	public interface ErrorObserver {

		/**
		 * List of arguments for the context string parameters. This does not
		 * preclude the use of arbitrary context strings by client code, but it
		 * does provide a place to define standard context strings to allow
		 * filtering of notifications by implementations of ErrorObserver.
		 */
		public enum Context {

			/**
			 * Error occurred while reading image content.
			 */
			IMAGE_READ_ERROR("Image File Read Error"),
			/**
			 * Error occurred while reading database content.
			 */
			DATABASE_READ_ERROR("Database Read Error");

			private final String contextString;

			private Context(String context) {
				this.contextString = context;
			}

			public String getContextString() {
				return contextString;
			}
		};

		void receiveError(String context, String errorMessage);
	}

	/**
	 * Stores a pair of object ID and its type
	 */
	static class ObjectInfo {

		long id;
		TskData.ObjectType type;

		ObjectInfo(long id, ObjectType type) {
			this.id = id;
			this.type = type;
		}
	}

	private interface DbCommand {

		void execute() throws SQLException;
	}

	private enum PREPARED_STATEMENT {

		SELECT_ARTIFACTS_BY_TYPE("SELECT artifact_id, obj_id FROM blackboard_artifacts " //NON-NLS
				+ "WHERE artifact_type_id = ?"), //NON-NLS
		COUNT_ARTIFACTS_OF_TYPE("SELECT COUNT(*) FROM blackboard_artifacts WHERE artifact_type_id = ?"), //NON-NLS
		COUNT_ARTIFACTS_FROM_SOURCE("SELECT COUNT(*) FROM blackboard_artifacts WHERE obj_id = ?"), //NON-NLS
		COUNT_ARTIFACTS_BY_SOURCE_AND_TYPE("SELECT COUNT(*) FROM blackboard_artifacts WHERE obj_id = ? AND artifact_type_id = ?"), //NON-NLS
		SELECT_FILES_BY_PARENT("SELECT tsk_files.* " //NON-NLS
				+ "FROM tsk_objects INNER JOIN tsk_files " //NON-NLS
				+ "ON tsk_objects.obj_id=tsk_files.obj_id " //NON-NLS
				+ "WHERE (tsk_objects.par_obj_id = ? ) " //NON-NLS
				+ "ORDER BY tsk_files.dir_type, LOWER(tsk_files.name)"), //NON-NLS
		SELECT_FILES_BY_PARENT_AND_TYPE("SELECT tsk_files.* " //NON-NLS
				+ "FROM tsk_objects INNER JOIN tsk_files " //NON-NLS
				+ "ON tsk_objects.obj_id=tsk_files.obj_id " //NON-NLS
				+ "WHERE (tsk_objects.par_obj_id = ? AND tsk_files.type = ? ) " //NON-NLS
				+ "ORDER BY tsk_files.dir_type, LOWER(tsk_files.name)"), //NON-NLS
		SELECT_FILE_IDS_BY_PARENT("SELECT tsk_files.obj_id FROM tsk_objects INNER JOIN tsk_files " //NON-NLS
				+ "ON tsk_objects.obj_id=tsk_files.obj_id WHERE (tsk_objects.par_obj_id = ?)"), //NON-NLS
		SELECT_FILE_IDS_BY_PARENT_AND_TYPE("SELECT tsk_files.obj_id " //NON-NLS
				+ "FROM tsk_objects INNER JOIN tsk_files " //NON-NLS
				+ "ON tsk_objects.obj_id=tsk_files.obj_id " //NON-NLS
				+ "WHERE (tsk_objects.par_obj_id = ? " //NON-NLS
				+ "AND tsk_files.type = ? )"), //NON-NLS
		SELECT_FILE_BY_ID("SELECT * FROM tsk_files WHERE obj_id = ? LIMIT 1"), //NON-NLS
		INSERT_ARTIFACT("INSERT INTO blackboard_artifacts (artifact_id, obj_id, artifact_type_id) " //NON-NLS
				+ "VALUES (?, ?, ?)"), //NON-NLS
		POSTGRESQL_INSERT_ARTIFACT("INSERT INTO blackboard_artifacts (artifact_id, obj_id, artifact_type_id) " //NON-NLS
				+ "VALUES (DEFAULT, ?, ?)"), //NON-NLS
		INSERT_STRING_ATTRIBUTE("INSERT INTO blackboard_attributes (artifact_id, artifact_type_id, source, context, attribute_type_id, value_type, value_text) " //NON-NLS
				+ "VALUES (?,?,?,?,?,?,?)"), //NON-NLS
		INSERT_BYTE_ATTRIBUTE("INSERT INTO blackboard_attributes (artifact_id, artifact_type_id, source, context, attribute_type_id, value_type, value_byte) " //NON-NLS
				+ "VALUES (?,?,?,?,?,?,?)"), //NON-NLS
		INSERT_INT_ATTRIBUTE("INSERT INTO blackboard_attributes (artifact_id, artifact_type_id, source, context, attribute_type_id, value_type, value_int32) " //NON-NLS
				+ "VALUES (?,?,?,?,?,?,?)"), //NON-NLS
		INSERT_LONG_ATTRIBUTE("INSERT INTO blackboard_attributes (artifact_id, artifact_type_id, source, context, attribute_type_id, value_type, value_int64) " //NON-NLS
				+ "VALUES (?,?,?,?,?,?,?)"), //NON-NLS
		INSERT_DOUBLE_ATTRIBUTE("INSERT INTO blackboard_attributes (artifact_id, artifact_type_id, source, context, attribute_type_id, value_type, value_double) " //NON-NLS
				+ "VALUES (?,?,?,?,?,?,?)"), //NON-NLS
		SELECT_FILES_BY_DATA_SOURCE_AND_NAME("SELECT * FROM tsk_files WHERE LOWER(name) LIKE LOWER(?) AND LOWER(name) NOT LIKE LOWER('%journal%') AND data_source_obj_id = ?"), //NON-NLS
		SELECT_FILES_BY_DATA_SOURCE_AND_PARENT_PATH_AND_NAME("SELECT * FROM tsk_files WHERE LOWER(name) LIKE LOWER(?) AND LOWER(name) NOT LIKE LOWER('%journal%') AND LOWER(parent_path) LIKE LOWER(?) AND data_source_obj_id = ?"), //NON-NLS
		UPDATE_FILE_MD5("UPDATE tsk_files SET md5 = ? WHERE obj_id = ?"), //NON-NLS
		SELECT_LOCAL_PATH_FOR_FILE("SELECT path FROM tsk_files_path WHERE obj_id = ?"), //NON-NLS
		SELECT_PATH_FOR_FILE("SELECT parent_path FROM tsk_files WHERE obj_id = ?"), //NON-NLS
		SELECT_FILE_NAME("SELECT name FROM tsk_files WHERE obj_id = ?"), //NON-NLS
		SELECT_DERIVED_FILE("SELECT derived_id, rederive FROM tsk_files_derived WHERE obj_id = ?"), //NON-NLS
		SELECT_FILE_DERIVATION_METHOD("SELECT tool_name, tool_version, other FROM tsk_files_derived_method WHERE derived_id = ?"), //NON-NLS
		SELECT_MAX_OBJECT_ID("SELECT MAX(obj_id) FROM tsk_objects"), //NON-NLS
		INSERT_OBJECT("INSERT INTO tsk_objects (par_obj_id, type) VALUES (?, ?)"), //NON-NLS
		INSERT_FILE("INSERT INTO tsk_files (obj_id, fs_obj_id, name, type, has_path, dir_type, meta_type, dir_flags, meta_flags, size, ctime, crtime, atime, mtime, parent_path, data_source_obj_id) " //NON-NLS
				+ "VALUES (?, ?, ?, ?, ?, ?, ?, ?, ?, ?, ?, ?, ?, ?, ?, ?)"), //NON-NLS
		INSERT_LAYOUT_FILE("INSERT INTO tsk_file_layout (obj_id, byte_start, byte_len, sequence) " //NON-NLS
				+ "VALUES (?, ?, ?, ?)"), //NON-NLS
		INSERT_LOCAL_PATH("INSERT INTO tsk_files_path (obj_id, path) VALUES (?, ?)"), //NON-NLS
		COUNT_CHILD_OBJECTS_BY_PARENT("SELECT COUNT(obj_id) FROM tsk_objects WHERE par_obj_id = ?"), //NON-NLS
		SELECT_FILE_SYSTEM_BY_OBJECT("SELECT fs_obj_id from tsk_files WHERE obj_id=?"), //NON-NLS
		SELECT_TAG_NAMES("SELECT * FROM tag_names"), //NON-NLS
		SELECT_TAG_NAMES_IN_USE("SELECT * FROM tag_names " //NON-NLS
				+ "WHERE tag_name_id IN " //NON-NLS
				+ "(SELECT tag_name_id from content_tags UNION SELECT tag_name_id FROM blackboard_artifact_tags)"), //NON-NLS
		INSERT_TAG_NAME("INSERT INTO tag_names (display_name, description, color) VALUES (?, ?, ?)"), //NON-NLS
		INSERT_CONTENT_TAG("INSERT INTO content_tags (obj_id, tag_name_id, comment, begin_byte_offset, end_byte_offset) VALUES (?, ?, ?, ?, ?)"), //NON-NLS
		DELETE_CONTENT_TAG("DELETE FROM content_tags WHERE tag_id = ?"), //NON-NLS
		COUNT_CONTENT_TAGS_BY_TAG_NAME("SELECT COUNT(*) FROM content_tags WHERE tag_name_id = ?"), //NON-NLS
		SELECT_CONTENT_TAGS("SELECT * FROM content_tags INNER JOIN tag_names ON content_tags.tag_name_id = tag_names.tag_name_id"), //NON-NLS
		SELECT_CONTENT_TAGS_BY_TAG_NAME("SELECT * FROM content_tags WHERE tag_name_id = ?"), //NON-NLS
		SELECT_CONTENT_TAG_BY_ID("SELECT * FROM content_tags INNER JOIN tag_names ON content_tags.tag_name_id = tag_names.tag_name_id WHERE tag_id = ?"), //NON-NLS
		SELECT_CONTENT_TAGS_BY_CONTENT("SELECT * FROM content_tags INNER JOIN tag_names ON content_tags.tag_name_id = tag_names.tag_name_id WHERE content_tags.obj_id = ?"), //NON-NLS
		INSERT_ARTIFACT_TAG("INSERT INTO blackboard_artifact_tags (artifact_id, tag_name_id, comment) VALUES (?, ?, ?)"), //NON-NLS
		DELETE_ARTIFACT_TAG("DELETE FROM blackboard_artifact_tags WHERE tag_id = ?"), //NON-NLS
		SELECT_ARTIFACT_TAGS("SELECT * FROM blackboard_artifact_tags INNER JOIN tag_names ON blackboard_artifact_tags.tag_name_id = tag_names.tag_name_id"), //NON-NLS
		COUNT_ARTIFACTS_BY_TAG_NAME("SELECT COUNT(*) FROM blackboard_artifact_tags WHERE tag_name_id = ?"), //NON-NLS
		SELECT_ARTIFACT_TAGS_BY_TAG_NAME("SELECT * FROM blackboard_artifact_tags WHERE tag_name_id = ?"), //NON-NLS
		SELECT_ARTIFACT_TAG_BY_ID("SELECT * FROM blackboard_artifact_tags INNER JOIN tag_names ON blackboard_artifact_tags.tag_name_id = tag_names.tag_name_id  WHERE blackboard_artifact_tags.tag_id = ?"), //NON-NLS
		SELECT_ARTIFACT_TAGS_BY_ARTIFACT("SELECT * FROM blackboard_artifact_tags INNER JOIN tag_names ON blackboard_artifact_tags.tag_name_id = tag_names.tag_name_id WHERE blackboard_artifact_tags.artifact_id = ?"), //NON-NLS
		SELECT_REPORTS("SELECT * FROM reports"), //NON-NLS
		INSERT_REPORT("INSERT INTO reports (path, crtime, src_module_name, report_name) VALUES (?, ?, ?, ?)"), //NON-NLS
		DELETE_REPORT("DELETE FROM reports WHERE reports.report_id = ?"); //NON-NLS

		private final String sql;

		private PREPARED_STATEMENT(String sql) {
			this.sql = sql;
		}

		String getSQL() {
			return sql;
		}
	}

	/**
	 * A class for the connection pool. This class will hand out connections of
	 * the appropriate type based on the subclass that is calling
	 * getPooledConnection();
	 */
	abstract private class ConnectionPool {

		private PooledDataSource pooledDataSource;

		public ConnectionPool() {
			pooledDataSource = null;
		}

		CaseDbConnection getConnection() throws TskCoreException {
			if (pooledDataSource == null) {
				throw new TskCoreException("Error getting case database connection - case is closed");
			}
			try {
				return getPooledConnection();
			} catch (SQLException exp) {
				throw new TskCoreException(exp.getMessage());
			}
		}

		void close() throws TskCoreException {
			if (pooledDataSource != null) {
				try {
					pooledDataSource.close();
				} catch (SQLException exp) {
					throw new TskCoreException(exp.getMessage());
				} finally {
					pooledDataSource = null;
				}
			}
		}

		abstract CaseDbConnection getPooledConnection() throws SQLException;

		public PooledDataSource getPooledDataSource() {
			return pooledDataSource;
		}

		public void setPooledDataSource(PooledDataSource pooledDataSource) {
			this.pooledDataSource = pooledDataSource;
		}
	}

	/**
	 * Handles the initial setup of SQLite database connections, as well as
	 * overriding getPooledConnection()
	 */
	private final class SQLiteConnections extends ConnectionPool {

		private final Map<String, String> configurationOverrides = new HashMap<String, String>();

		SQLiteConnections(String dbPath) throws SQLException {
			configurationOverrides.put("acquireIncrement", "2");
			configurationOverrides.put("initialPoolSize", "5");
			configurationOverrides.put("maxPoolSize", "20");
			configurationOverrides.put("minPoolSize", "5");
			configurationOverrides.put("maxStatements", "100");
			configurationOverrides.put("maxStatementsPerConnection", "20");

			SQLiteConfig config = new SQLiteConfig();
			config.setSynchronous(SQLiteConfig.SynchronousMode.OFF); // Reduce I/O operations, we have no OS crash recovery anyway.
			config.setReadUncommited(true);
			config.enforceForeignKeys(true); // Enforce foreign key constraints.
			SQLiteDataSource unpooled = new SQLiteDataSource(config);
			unpooled.setUrl("jdbc:sqlite:" + dbPath);
			setPooledDataSource((PooledDataSource) DataSources.pooledDataSource(unpooled, configurationOverrides));
		}

		@Override
		public CaseDbConnection getPooledConnection() throws SQLException {
			return new SQLiteConnection(getPooledDataSource().getConnection());
		}
	}

	/**
	 * Handles the initial setup of PostgreSQL database connections, as well as
	 * overriding getPooledConnection()
	 */
	private final class PostgreSQLConnections extends ConnectionPool {

		PostgreSQLConnections(String host, int port, String dbName, String userName, String password) throws PropertyVetoException {
			ComboPooledDataSource comboPooledDataSource = new ComboPooledDataSource();
			comboPooledDataSource.setDriverClass("org.postgresql.Driver"); //loads the jdbc driver
			comboPooledDataSource.setJdbcUrl("jdbc:postgresql://" + host + ":" + port + "/" + dbName);
			comboPooledDataSource.setUser(userName);
			comboPooledDataSource.setPassword(password);
			comboPooledDataSource.setAcquireIncrement(2);
			comboPooledDataSource.setInitialPoolSize(5);
			comboPooledDataSource.setMaxPoolSize(20);
			comboPooledDataSource.setMinPoolSize(5);
			comboPooledDataSource.setMaxStatements(100);
			comboPooledDataSource.setMaxStatementsPerConnection(20);
			setPooledDataSource(comboPooledDataSource);
		}

		@Override
		public CaseDbConnection getPooledConnection() throws SQLException {
			return new PostgreSQLConnection(getPooledDataSource().getConnection());
		}
	}

	/**
	 * An abstract base class for case database connection objects.
	 */
	private abstract class CaseDbConnection {

		static final int SLEEP_LENGTH_IN_MILLISECONDS = 5000;

		final class CreateStatement implements DbCommand {

			private final Connection connection;
			private Statement statement = null;

			public CreateStatement(Connection connection) {
				this.connection = connection;
			}

			Statement getStatement() {
				return statement;
			}

			@Override
			public void execute() throws SQLException {
				statement = connection.createStatement();
			}
		}

		final class SetAutoCommit implements DbCommand {

			private final Connection connection;
			private final boolean mode;

			SetAutoCommit(Connection connection, boolean mode) {
				this.connection = connection;
				this.mode = mode;
			}

			@Override
			public void execute() throws SQLException {
				connection.setAutoCommit(mode);
			}
		}

		final class Commit implements DbCommand {

			private final Connection connection;

			public Commit(Connection connection) {
				this.connection = connection;
			}

			@Override
			public void execute() throws SQLException {
				connection.commit();
			}
		}

		final class ExecuteQuery implements DbCommand {

			private final Statement statement;
			private final String query;
			private ResultSet resultSet;

			ExecuteQuery(Statement statement, String query) {
				this.statement = statement;
				this.query = query;
			}

			ResultSet getResultSet() {
				return resultSet;
			}

			@Override
			public void execute() throws SQLException {
				resultSet = statement.executeQuery(query);
			}
		}

		final class ExecutePreparedStatementQuery implements DbCommand {

			private final PreparedStatement preparedStatement;
			private ResultSet resultSet;

			ExecutePreparedStatementQuery(PreparedStatement preparedStatement) {
				this.preparedStatement = preparedStatement;
			}

			ResultSet getResultSet() {
				return resultSet;
			}

			@Override
			public void execute() throws SQLException {
				resultSet = preparedStatement.executeQuery();
			}
		}

		final class ExecutePreparedStatementUpdate implements DbCommand {

			private final PreparedStatement preparedStatement;

			ExecutePreparedStatementUpdate(PreparedStatement preparedStatement) {
				this.preparedStatement = preparedStatement;
			}

			@Override
			public void execute() throws SQLException {
				preparedStatement.executeUpdate();
			}
		}

		final class ExecuteStatementUpdate implements DbCommand {

			private final Statement statement;
			private final String updateCommand;

			ExecuteStatementUpdate(Statement statement, String updateCommand) {
				this.statement = statement;
				this.updateCommand = updateCommand;
			}

			@Override
			public void execute() throws SQLException {
				statement.executeUpdate(updateCommand);
			}
		}

		final class ExecuteStatementUpdateGenerateKeys implements DbCommand {

			private final Statement statement;
			private final int generateKeys;
			private final String updateCommand;

			ExecuteStatementUpdateGenerateKeys(Statement statement, String updateCommand, int generateKeys) {
				this.statement = statement;
				this.generateKeys = generateKeys;
				this.updateCommand = updateCommand;
			}

			@Override
			public void execute() throws SQLException {
				statement.executeUpdate(updateCommand, generateKeys);
			}
		}

		final class PrepareStatement implements DbCommand {

			private final Connection connection;
			private final String input;
			private PreparedStatement preparedStatement = null;

			public PrepareStatement(Connection connection, String input) {
				this.connection = connection;
				this.input = input;
			}

			PreparedStatement getPreparedStatement() {
				return preparedStatement;
			}

			@Override
			public void execute() throws SQLException {
				preparedStatement = connection.prepareStatement(input);
			}
		}

		final class PrepareStatementGenerateKeys implements DbCommand {

			private final Connection connection;
			private final String input;
			private final int generateKeys;
			private PreparedStatement preparedStatement = null;

			public PrepareStatementGenerateKeys(Connection connection, String input, int generateKeysInput) {
				this.connection = connection;
				this.input = input;
				this.generateKeys = generateKeysInput;
			}

			PreparedStatement getPreparedStatement() {
				return preparedStatement;
			}

			@Override
			public void execute() throws SQLException {
				preparedStatement = connection.prepareStatement(input, generateKeys);
			}
		}

		abstract void executeCommand(DbCommand command) throws SQLException;

		private final Connection connection;
		private final Map<PREPARED_STATEMENT, PreparedStatement> preparedStatements;

		CaseDbConnection(Connection connection) {
			this.connection = connection;
			preparedStatements = new EnumMap<PREPARED_STATEMENT, PreparedStatement>(PREPARED_STATEMENT.class);
		}

		boolean isOpen() {
			return this.connection != null;
		}

		PreparedStatement getPreparedStatement(PREPARED_STATEMENT statementKey) throws SQLException {
			return getPreparedStatement(statementKey, Statement.NO_GENERATED_KEYS);
		}

		PreparedStatement getPreparedStatement(PREPARED_STATEMENT statementKey, int generateKeys) throws SQLException {
			// Lazy statement preparation.
			PreparedStatement statement;
			if (this.preparedStatements.containsKey(statementKey)) {
				statement = this.preparedStatements.get(statementKey);
			} else {
				statement = prepareStatement(statementKey.getSQL(), generateKeys);
				this.preparedStatements.put(statementKey, statement);
			}
			return statement;
		}

		PreparedStatement prepareStatement(String sqlStatement, int generateKeys) throws SQLException {
			PrepareStatement prepareStatement = new PrepareStatement(this.getConnection(), sqlStatement);
			executeCommand(prepareStatement);
			return prepareStatement.getPreparedStatement();
		}

		Statement createStatement() throws SQLException {
			CreateStatement createStatement = new CreateStatement(this.connection);
			executeCommand(createStatement);
			return createStatement.getStatement();
		}

		void beginTransaction() throws SQLException {
			SetAutoCommit setAutoCommit = new SetAutoCommit(connection, false);
			executeCommand(setAutoCommit);
		}

		void commitTransaction() throws SQLException {
			Commit commit = new Commit(connection);
			executeCommand(commit);
			// You must turn auto commit back on when done with the transaction.
			SetAutoCommit setAutoCommit = new SetAutoCommit(connection, true);
			executeCommand(setAutoCommit);
		}

		/**
		 * A rollback that logs exceptions and does not throw, intended for
		 * "internal" use in SleuthkitCase methods where the exception that
		 * motivated the rollback is the exception to report to the client.
		 */
		void rollbackTransaction() {
			try {
				connection.rollback();
			} catch (SQLException e) {
				logger.log(Level.SEVERE, "Error rolling back transaction", e);
			}
			try {
				connection.setAutoCommit(true);
			} catch (SQLException e) {
				logger.log(Level.SEVERE, "Error restoring auto-commit", e);
			}
		}

		/**
		 * A rollback that throws, intended for use by the CaseDbTransaction
		 * class where client code is managing the transaction and the client
		 * may wish to know that the rollback failed.
		 *
		 * @throws SQLException
		 */
		void rollbackTransactionWithThrow() throws SQLException {
			try {
				connection.rollback();
			} finally {
				connection.setAutoCommit(true);
			}
		}

		ResultSet executeQuery(Statement statement, String query) throws SQLException {
			ExecuteQuery queryCommand = new ExecuteQuery(statement, query);
			executeCommand(queryCommand);
			return queryCommand.getResultSet();
		}

		/**
		 *
		 * @param statement The SQL statement to execute
		 *
		 * @return returns the ResultSet from the execution of the query
		 *
		 * @throws SQLException \ref query_database_page \ref
		 *                      insert_and_update_database_page
		 */
		ResultSet executeQuery(PreparedStatement statement) throws SQLException {
			ExecutePreparedStatementQuery executePreparedStatementQuery = new ExecutePreparedStatementQuery(statement);
			executeCommand(executePreparedStatementQuery);
			return executePreparedStatementQuery.getResultSet();
		}

		void executeUpdate(Statement statement, String update) throws SQLException {
			executeUpdate(statement, update, Statement.NO_GENERATED_KEYS);
		}

		void executeUpdate(Statement statement, String update, int generateKeys) throws SQLException {
			ExecuteStatementUpdate executeStatementUpdate = new ExecuteStatementUpdate(statement, update);
			executeCommand(executeStatementUpdate);
		}

		void executeUpdate(PreparedStatement statement) throws SQLException {
			ExecutePreparedStatementUpdate executePreparedStatementUpdate = new ExecutePreparedStatementUpdate(statement);
			executeCommand(executePreparedStatementUpdate);
		}

		/**
		 * Close the connection to the database.
		 */
		void close() {
			try {
				connection.close();
			} catch (SQLException ex) {
				logger.log(Level.SEVERE, "Unable to close connection to case database", ex);
			}
		}

		Connection getConnection() {
			return this.connection;
		}
	}

	/**
	 * A connection to an SQLite case database.
	 */
	private final class SQLiteConnection extends CaseDbConnection {

		private static final int DATABASE_LOCKED_ERROR = 0; // This should be 6 according to documentation, but it has been observed to be 0.
		private static final int SQLITE_BUSY_ERROR = 5;

		SQLiteConnection(Connection conn) {
			super(conn);
		}

		@Override
		void executeCommand(DbCommand command) throws SQLException {
			while (true) {
				try {
					command.execute(); // Perform the operation
					break;
				} catch (SQLException ex) {
					if (ex.getErrorCode() == SQLITE_BUSY_ERROR || ex.getErrorCode() == DATABASE_LOCKED_ERROR) {
						try {
							// We do not notify of error here, as this is not an
							// error condition. It is likely a temporary busy or
							// locked issue and we will retry.
							Thread.sleep(SLEEP_LENGTH_IN_MILLISECONDS);
						} catch (InterruptedException exp) {
							Logger.getLogger(SleuthkitCase.class.getName()).log(Level.WARNING, "Unexpectedly unable to wait for database.", exp);
						}
					} else {
						submitError(ErrorObserver.Context.DATABASE_READ_ERROR.getContextString(), ex.getMessage());
						throw ex;
					}
				}
			}
		}
	}

	/**
	 * A connection to a PostgreSQL case database.
	 */
	private final class PostgreSQLConnection extends CaseDbConnection {

		private final String COMMUNICATION_ERROR = PSQLState.COMMUNICATION_ERROR.getState();
		private final String SYSTEM_ERROR = PSQLState.SYSTEM_ERROR.getState();
		private final String UNKNOWN_STATE = PSQLState.UNKNOWN_STATE.getState();
		private static final int MAX_RETRIES = 3;

		PostgreSQLConnection(Connection conn) {
			super(conn);
		}

		@Override
		void executeUpdate(Statement statement, String update, int generateKeys) throws SQLException {
			ExecuteStatementUpdateGenerateKeys executeStatementUpdateGenerateKeys = new ExecuteStatementUpdateGenerateKeys(statement, update, generateKeys);
			executeCommand(executeStatementUpdateGenerateKeys);
		}

		@Override
		PreparedStatement prepareStatement(String sqlStatement, int generateKeys) throws SQLException {
			PrepareStatementGenerateKeys prepareStatementGenerateKeys = new PrepareStatementGenerateKeys(this.getConnection(), sqlStatement, generateKeys);
			executeCommand(prepareStatementGenerateKeys);
			return prepareStatementGenerateKeys.getPreparedStatement();
		}

		@Override
		void executeCommand(DbCommand command) throws SQLException {
			for (int retries = 0; retries < MAX_RETRIES; retries++) {
				try {
					command.execute();
					break;
				} catch (SQLException ex) {
					String sqlState = ((PSQLException) ex).getSQLState();
					if (sqlState.equals(COMMUNICATION_ERROR) || sqlState.equals(SYSTEM_ERROR) || sqlState.equals(UNKNOWN_STATE)) {
						try {
							Thread.sleep(SLEEP_LENGTH_IN_MILLISECONDS);
						} catch (InterruptedException exp) {
							Logger.getLogger(SleuthkitCase.class.getName()).log(Level.WARNING, "Unexpectedly unable to wait for database.", exp);
						}
					} else {
						submitError(ErrorObserver.Context.DATABASE_READ_ERROR.getContextString(), ex.getMessage());
						throw ex;
					}
				}
			}
		}
	}

	/**
	 * Wraps the transactional capabilities of a CaseDbConnection object to
	 * support use cases where control of a transaction is given to a
	 * SleuthkitCase client. Note that this class does not implement the
	 * Transaction interface because that sort of flexibility and its associated
	 * complexity is not needed. Also, TskCoreExceptions are thrown to be
	 * consistent with the outer SleuthkitCase class.
	 */
	public static final class CaseDbTransaction {

		private final CaseDbConnection connection;

		private CaseDbTransaction(CaseDbConnection connection) throws TskCoreException {
			this.connection = connection;
			try {
				this.connection.beginTransaction();
			} catch (SQLException ex) {
				throw new TskCoreException("Failed to create transaction on case database", ex);
			}
		}

		/**
		 * The implementations of the public APIs that take a CaseDbTransaction
		 * object need access to the underlying CaseDbConnection.
		 *
		 * @return The CaseDbConnection instance for this instance of
		 *         CaseDbTransaction.
		 */
		private CaseDbConnection getConnection() {
			return this.connection;
		}

		/**
		 * Commits the transaction on the case database that was begun when this
		 * object was constructed.
		 *
		 * @throws TskCoreException
		 */
		public void commit() throws TskCoreException {
			try {
				this.connection.commitTransaction();
			} catch (SQLException ex) {
				throw new TskCoreException("Failed to commit transaction on case database", ex);
			} finally {
				close();
			}
		}

		/**
		 * Rolls back the transaction on the case database that was begun when
		 * this object was constructed.
		 *
		 * @throws TskCoreException
		 */
		public void rollback() throws TskCoreException {
			try {
				this.connection.rollbackTransactionWithThrow();
			} catch (SQLException ex) {
				throw new TskCoreException("Case database transaction rollback failed", ex);
			} finally {
				close();
			}
		}

		/**
		 * Close the database connection
		 *
		 */
		void close() {
			this.connection.close();
		}
	}

	/**
	 * The CaseDbQuery supports the use case where developers have a need for
	 * data that is not exposed through the SleuthkitCase API. A CaseDbQuery
	 * instance gets created through the SleuthkitCase executeDbQuery() method.
	 * It wraps the ResultSet and takes care of acquiring and releasing the
	 * appropriate database lock. It implements AutoCloseable so that it can be
	 * used in a try-with -resources block freeing developers from having to
	 * remember to close the result set and releasing the lock.
	 */
	public final class CaseDbQuery implements AutoCloseable {

		private ResultSet resultSet;
		private CaseDbConnection connection;

		private CaseDbQuery(String query) throws TskCoreException {
			if (!query.regionMatches(true, 0, "SELECT", 0, "SELECT".length())) {
				throw new TskCoreException("Unsupported query: Only SELECT queries are supported.");
			}
			try {
				connection = connections.getConnection();
			} catch (TskCoreException ex) {
				throw new TskCoreException("Error getting connection for query: ", ex);
			}

			try {
				SleuthkitCase.this.acquireSharedLock();
				resultSet = connection.executeQuery(connection.createStatement(), query);
			} catch (SQLException ex) {
				SleuthkitCase.this.releaseSharedLock();
				throw new TskCoreException("Error executing query: ", ex);
			}
		}

		/**
		 * Get the result set for this query.
		 *
		 * @return The result set.
		 */
		public ResultSet getResultSet() {
			return resultSet;
		}

		@Override
		public void close() throws TskCoreException {
			try {
				if (resultSet != null) {
					final Statement statement = resultSet.getStatement();
					if (statement != null) {
						statement.close();
					}
					resultSet.close();
				}
				connection.close();
			} catch (SQLException ex) {
				throw new TskCoreException("Error closing query: ", ex);
			} finally {
				SleuthkitCase.this.releaseSharedLock();
			}
		}
	}

	/**
	 * Given an object id, works up the tree of ancestors to the data source for
	 * the object and gets the object id of the data source. The trivial case
	 * where the input object id is for a source is handled.
	 *
	 * @param connection A case database connection.
	 * @param objectId   An object id.
	 *
	 * @return A data source object id.
	 *
	 * @deprecated This only exists to support deprecated TSK object
	 * constructors.
	 */
	@Deprecated
	long getDataSourceObjectId(long objectId) {
		try {
			CaseDbConnection connection = connections.getConnection();
			try {
				return getDataSourceObjectId(connection, objectId);
			} finally {
				connection.close();
			}
		} catch (TskCoreException ex) {
			logger.log(Level.SEVERE, "Error getting data source object id for a file", ex);
			return 0;
		}
	}

	/**
	 * Get last (max) object id of content object in tsk_objects.
	 *
	 * @return currently max id
	 *
	 * @throws TskCoreException exception thrown when database error occurs and
	 *                          last object id could not be queried
	 * @deprecated Do not use, assumes a single-threaded, single-user case.
	 */
	@Deprecated
	public long getLastObjectId() throws TskCoreException {
		CaseDbConnection connection = connections.getConnection();
		acquireExclusiveLock();
		ResultSet rs = null;
		try {
			PreparedStatement statement = connection.getPreparedStatement(PREPARED_STATEMENT.SELECT_MAX_OBJECT_ID);
			rs = connection.executeQuery(statement);
			long id = -1;
			if (rs.next()) {
				id = rs.getLong(1);
			}
			return id;
		} catch (SQLException e) {
			throw new TskCoreException("Error getting last object id", e);
		} finally {
			closeResultSet(rs);
			connection.close();
			releaseExclusiveLock();
		}
	}

	/**
	 * Find and return list of files matching the specific Where clause. Use
	 * findAllFilesWhere instead. It returns a more generic data type
	 *
	 * @param sqlWhereClause a SQL where clause appropriate for the desired
	 *                       files (do not begin the WHERE clause with the word
	 *                       WHERE!)
	 *
	 * @return a list of FsContent each of which satisfy the given WHERE clause
	 *
	 * @throws TskCoreException
	 * @deprecated	use SleuthkitCase.findAllFilesWhere() instead
	 */
	@Deprecated
	public List<FsContent> findFilesWhere(String sqlWhereClause) throws TskCoreException {
		CaseDbConnection connection = connections.getConnection();
		acquireSharedLock();
		Statement s = null;
		ResultSet rs = null;
		try {
			s = connection.createStatement();
			rs = connection.executeQuery(s, "SELECT * FROM tsk_files WHERE " + sqlWhereClause); //NON-NLS
			List<FsContent> results = new ArrayList<FsContent>();
			List<AbstractFile> temp = resultSetToAbstractFiles(rs);
			for (AbstractFile f : temp) {
				final TSK_DB_FILES_TYPE_ENUM type = f.getType();
				if (type.equals(TskData.TSK_DB_FILES_TYPE_ENUM.FS)) {
					results.add((FsContent) f);
				}
			}
			return results;
		} catch (SQLException e) {
			throw new TskCoreException("SQLException thrown when calling 'SleuthkitCase.findFilesWhere().", e);
		} finally {
			closeResultSet(rs);
			closeStatement(s);
			connection.close();
			releaseSharedLock();
		}
	}

	/**
	 * Get the artifact type id associated with an artifact type name.
	 *
	 * @param artifactTypeName An artifact type name.
	 *
	 * @return An artifact id or -1 if the attribute type does not exist.
	 *
	 * @throws TskCoreException If an error occurs accessing the case database.
	 *
	 * @deprecated Use getArtifactType instead
	 */
	@Deprecated
	public int getArtifactTypeID(String artifactTypeName) throws TskCoreException {
		CaseDbConnection connection = connections.getConnection();
		acquireSharedLock();
		Statement s = null;
		ResultSet rs = null;
		try {
			s = connection.createStatement();
			rs = connection.executeQuery(s, "SELECT artifact_type_id FROM blackboard_artifact_types WHERE type_name = '" + artifactTypeName + "'"); //NON-NLS
			int typeId = -1;
			if (rs.next()) {
				typeId = rs.getInt(1);
			}
			return typeId;
		} catch (SQLException ex) {
			throw new TskCoreException("Error getting artifact type id", ex);
		} finally {
			closeResultSet(rs);
			closeStatement(s);
			connection.close();
			releaseSharedLock();
		}
	}

	/**
	 * Gets a list of the standard blackboard artifact type enum objects.
	 *
	 * @return The members of the BlackboardArtifact.ARTIFACT_TYPE enum.
	 *
	 * @throws TskCoreException Specified, but not thrown.
	 * @deprecated For a list of standard blackboard artifacts type enum
	 * objects, use BlackboardArtifact.ARTIFACT_TYPE.values.
	 */
	@Deprecated
	public ArrayList<BlackboardArtifact.ARTIFACT_TYPE> getBlackboardArtifactTypes() throws TskCoreException {
		return new ArrayList<BlackboardArtifact.ARTIFACT_TYPE>(Arrays.asList(BlackboardArtifact.ARTIFACT_TYPE.values()));
	}

	/**
	 * Adds a custom artifact type. The artifact type name must be unique, but
	 * the display name need not be unique.
	 *
	 * @param artifactTypeName The artifact type name.
	 * @param displayName      The artifact type display name.
	 *
	 * @return The artifact type id assigned to the artifact type.
	 *
	 * @throws TskCoreException If there is an error adding the type to the case
	 *                          database.
	 * @deprecated Use SleuthkitCase.addBlackboardArtifactType instead.
	 */
	@Deprecated
	public int addArtifactType(String artifactTypeName, String displayName) throws TskCoreException {
		try {
			return addBlackboardArtifactType(artifactTypeName, displayName).getTypeID();
		} catch (TskDataException ex) {
			throw new TskCoreException("Failed to add artifact type.", ex);
		}
	}

	/**
	 * Adds a custom attribute type with a string value type. The attribute type
	 * name must be unique, but the display name need not be unique.
	 *
	 * @param attrTypeString The attribute type name.
	 * @param displayName    The attribute type display name.
	 *
	 * @return The attribute type id.
	 *
	 * @throws TskCoreException If there is an error adding the type to the case
	 *                          database.
	 * @deprecated Use SleuthkitCase.addArtifactAttributeType instead.
	 */
	@Deprecated
	public int addAttrType(String attrTypeString, String displayName) throws TskCoreException {
		try {
			return addArtifactAttributeType(attrTypeString, TSK_BLACKBOARD_ATTRIBUTE_VALUE_TYPE.STRING, displayName).getTypeID();
		} catch (TskDataException ex) {
			throw new TskCoreException("Couldn't add new attribute type");
		}
	}

	/**
	 * Gets the attribute type id associated with an attribute type name.
	 *
	 * @param attrTypeName An attribute type name.
	 *
	 * @return An attribute id or -1 if the attribute type does not exist.
	 *
	 * @throws TskCoreException If an error occurs accessing the case database.
	 * @deprecated Use SleuthkitCase.getAttributeType instead.
	 */
	@Deprecated
	public int getAttrTypeID(String attrTypeName) throws TskCoreException {
		CaseDbConnection connection = connections.getConnection();
		acquireSharedLock();
		Statement s = null;
		ResultSet rs = null;
		try {
			s = connection.createStatement();
			rs = connection.executeQuery(s, "SELECT attribute_type_id FROM blackboard_attribute_types WHERE type_name = '" + attrTypeName + "'"); //NON-NLS
			int typeId = -1;
			if (rs.next()) {
				typeId = rs.getInt(1);
			}
			return typeId;
		} catch (SQLException ex) {
			throw new TskCoreException("Error getting attribute type id", ex);
		} finally {
			closeResultSet(rs);
			closeStatement(s);
			connection.close();
			releaseSharedLock();
		}
	}

	/**
	 * Get the string associated with the given id. Will throw an error if that
	 * id does not exist
	 *
	 * @param attrTypeID attribute id
	 *
	 * @return string associated with the given id
	 *
	 * @throws TskCoreException exception thrown if a critical error occurs
	 *                          within tsk core
	 * @deprecated Use getAttributeType instead
	 */
	@Deprecated
	public String getAttrTypeString(int attrTypeID) throws TskCoreException {
		CaseDbConnection connection = connections.getConnection();
		acquireSharedLock();
		Statement s = null;
		ResultSet rs = null;
		try {
			s = connection.createStatement();
			rs = connection.executeQuery(s, "SELECT type_name FROM blackboard_attribute_types WHERE attribute_type_id = " + attrTypeID); //NON-NLS
			if (rs.next()) {
				return rs.getString(1);
			} else {
				throw new TskCoreException("No type with that id");
			}
		} catch (SQLException ex) {
			throw new TskCoreException("Error getting or creating a attribute type name", ex);
		} finally {
			closeResultSet(rs);
			closeStatement(s);
			connection.close();
			releaseSharedLock();
		}
	}

	/**
	 * Get the display name for the attribute with the given id. Will throw an
	 * error if that id does not exist
	 *
	 * @param attrTypeID attribute id
	 *
	 * @return string associated with the given id
	 *
	 * @throws TskCoreException exception thrown if a critical error occurs
	 *                          within tsk core
	 * @deprecated Use getAttributeType instead
	 */
	@Deprecated
	public String getAttrTypeDisplayName(int attrTypeID) throws TskCoreException {
		CaseDbConnection connection = connections.getConnection();
		acquireSharedLock();
		Statement s = null;
		ResultSet rs = null;
		try {
			s = connection.createStatement();
			rs = connection.executeQuery(s, "SELECT display_name FROM blackboard_attribute_types WHERE attribute_type_id = " + attrTypeID); //NON-NLS
			if (rs.next()) {
				return rs.getString(1);
			} else {
				throw new TskCoreException("No type with that id");
			}
		} catch (SQLException ex) {
			throw new TskCoreException("Error getting or creating a attribute type name", ex);
		} finally {
			closeResultSet(rs);
			closeStatement(s);
			connection.close();
			releaseSharedLock();
		}
	}

	/**
	 * Gets a list of the standard blackboard attribute type enum objects.
	 *
	 * @return The members of the BlackboardAttribute.ATTRIBUTE_TYPE enum.
	 *
	 * @throws TskCoreException Specified, but not thrown.
	 * @deprecated For a list of standard blackboard attribute types enum
	 * objects, use BlackboardAttribute.ATTRIBUTE_TYP.values.
	 */
	@Deprecated
	public ArrayList<BlackboardAttribute.ATTRIBUTE_TYPE> getBlackboardAttributeTypes() throws TskCoreException {
		return new ArrayList<BlackboardAttribute.ATTRIBUTE_TYPE>(Arrays.asList(BlackboardAttribute.ATTRIBUTE_TYPE.values()));
	}

	/**
	 * Process a read-only query on the tsk database, any table Can be used to
	 * e.g. to find files of a given criteria. resultSetToFsContents() will
	 * convert the files to useful objects. MUST CALL closeRunQuery() when done
	 *
	 * @param query the given string query to run
	 *
	 * @return	the resultSet from running the query. Caller MUST CALL
	 *         closeRunQuery(resultSet) as soon as possible, when done with
	 *         retrieving data from the resultSet
	 *
	 * @throws SQLException if error occurred during the query
	 * @deprecated Do not use runQuery(), use executeQuery() instead. \ref
	 * query_database_page
	 */
	@Deprecated
	public ResultSet runQuery(String query) throws SQLException {
		CaseDbConnection connection;
		try {
			connection = connections.getConnection();
		} catch (TskCoreException ex) {
			throw new SQLException("Error getting connection for ad hoc query", ex);
		}
		acquireSharedLock();
		try {
			return connection.executeQuery(connection.createStatement(), query);
		} finally {
			//TODO unlock should be done in closeRunQuery()
			//but currently not all code calls closeRunQuery - need to fix this
			connection.close();
			releaseSharedLock();
		}
	}

	/**
	 * Closes ResultSet and its Statement previously retrieved from runQuery()
	 *
	 * @param resultSet with its Statement to close
	 *
	 * @throws SQLException of closing the query files failed
	 * @deprecated Do not use runQuery() and closeRunQuery(), use executeQuery()
	 * instead. \ref query_database_page
	 */
	@Deprecated
	public void closeRunQuery(ResultSet resultSet) throws SQLException {
		final Statement statement = resultSet.getStatement();
		resultSet.close();
		if (statement != null) {
			statement.close();
		}
	}

	/**
	 * Adds a carved file to the VirtualDirectory '$CarvedFiles' in the volume
	 * or image given by systemId. Creates $CarvedFiles virtual directory if it
	 * does not exist already.
	 *
	 * @param carvedFileName the name of the carved file to add
	 * @param carvedFileSize the size of the carved file to add
	 * @param containerId    the ID of the parent volume, file system, or image
	 * @param data           the layout information - a list of offsets that
	 *                       make up this carved file.
	 *
	 * @return A LayoutFile object representing the carved file.
	 *
	 * @throws org.sleuthkit.datamodel.TskCoreException
	 * @deprecated Use addCarvedFile(CarvingResult) instead
	 */
	@Deprecated
	public LayoutFile addCarvedFile(String carvedFileName, long carvedFileSize, long containerId, List<TskFileRange> data) throws TskCoreException {
		CarvingResult.CarvedFile carvedFile = new CarvingResult.CarvedFile(carvedFileName, carvedFileSize, data);
		List<CarvingResult.CarvedFile> files = new ArrayList<CarvingResult.CarvedFile>();
		files.add(carvedFile);
		CarvingResult carvingResult;
		Content parent = getContentById(containerId);
		if (parent instanceof FileSystem
				|| parent instanceof Volume
				|| parent instanceof Image) {
			carvingResult = new CarvingResult(parent, files);
		} else {
			throw new TskCoreException(String.format("Parent (id =%d) is not an file system, volume or image", containerId));
		}
		return addCarvedFiles(carvingResult).get(0);
	}

	/**
	 * Adds a collection of carved files to the VirtualDirectory '$CarvedFiles'
	 * in the volume or image given by systemId. Creates $CarvedFiles virtual
	 * directory if it does not exist already.
	 *
	 * @param filesToAdd a list of CarvedFileContainer files to add as carved
	 *                   files
	 *
	 * @return List<LayoutFile> This is a list of the files added to the
	 *         database
	 *
	 * @throws org.sleuthkit.datamodel.TskCoreException
	 * @deprecated Use addCarvedFile(CarvingResult) instead
	 */
	@Deprecated
	public List<LayoutFile> addCarvedFiles(List<CarvedFileContainer> filesToAdd) throws TskCoreException {
		List<CarvingResult.CarvedFile> carvedFiles = new ArrayList<CarvingResult.CarvedFile>();
		for (CarvedFileContainer container : filesToAdd) {
			CarvingResult.CarvedFile carvedFile = new CarvingResult.CarvedFile(container.getName(), container.getSize(), container.getRanges());
			carvedFiles.add(carvedFile);
		}
		CarvingResult carvingResult;
		Content parent = getContentById(filesToAdd.get(0).getId());
		if (parent instanceof FileSystem
				|| parent instanceof Volume
				|| parent instanceof Image) {
			carvingResult = new CarvingResult(parent, carvedFiles);
		} else {
			throw new TskCoreException(String.format("Parent (id =%d) is not an file system, volume or image", parent.getId()));
		}
		return addCarvedFiles(carvingResult);
	}

}<|MERGE_RESOLUTION|>--- conflicted
+++ resolved
@@ -593,20 +593,12 @@
 			}
 			statement.execute(
 					"DELETE FROM blackboard_attributes WHERE artifact_id IN " //NON-NLS
-<<<<<<< HEAD
-					+ "(SELECT artifact_id FROM blackboard_artifacts WHERE artifact_type_id = " + ARTIFACT_TYPE.TSK_TAG_FILE.getTypeID() //NON-NLS
-					+ " OR artifact_type_id = " + ARTIFACT_TYPE.TSK_TAG_ARTIFACT.getTypeID() + ");"); //NON-NLS
-			statement.execute(
-					"DELETE FROM blackboard_artifacts WHERE " //NON-NLS
-					+ "artifact_type_id = " + ARTIFACT_TYPE.TSK_TAG_FILE.getTypeID() //NON-NLS
-=======
 					+ "(SELECT artifact_id FROM blackboard_artifacts WHERE artifact_type_id = " //NON-NLS
 					+ ARTIFACT_TYPE.TSK_TAG_FILE.getTypeID()
 					+ " OR artifact_type_id = " + ARTIFACT_TYPE.TSK_TAG_ARTIFACT.getTypeID() + ");"); //NON-NLS
 			statement.execute(
 					"DELETE FROM blackboard_artifacts WHERE artifact_type_id = " //NON-NLS
 					+ ARTIFACT_TYPE.TSK_TAG_FILE.getTypeID()
->>>>>>> 1de847ab
 					+ " OR artifact_type_id = " + ARTIFACT_TYPE.TSK_TAG_ARTIFACT.getTypeID() + ";"); //NON-NLS
 
 			return 3;
