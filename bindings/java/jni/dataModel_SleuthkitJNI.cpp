--- conflicted
+++ resolved
@@ -1141,90 +1141,7 @@
 */
 JNIEXPORT void JNICALL
 Java_org_sleuthkit_datamodel_SleuthkitJNI_runAddImgNat(JNIEnv * env,
-<<<<<<< HEAD
-	jclass obj, jlong process, jstring deviceId, jlong a_img_info, jstring timeZone, jstring imageWriterPathJ) {
-	
-	TskAutoDb *tskAuto = ((TskAutoDb *)process);
-	if (!tskAuto || tskAuto->m_tag != TSK_AUTO_TAG) {
-		setThrowTskCoreError(env,
-			"runAddImgNat: Invalid TskAutoDb object passed in");
-		return;
-	}
-
-	jboolean isCopy;
-	const char *device_id = NULL;
-	if (NULL != deviceId) {
-		device_id = (const char *)env->GetStringUTFChars(deviceId, &isCopy);
-		if (NULL == device_id) {
-			setThrowTskCoreError(env, "runAddImgNat: Can't convert data source id string");
-			return;
-		}
-	}
-
-	// Set the time zone.
-	if (env->GetStringLength(timeZone) > 0) {
-		const char *time_zone = env->GetStringUTFChars(timeZone, &isCopy);
-		tskAuto->setTz(string(time_zone));
-		env->ReleaseStringUTFChars(timeZone, time_zone);
-	}
-
-	// Save the image handle to the TskAutoDb object
-	TSK_IMG_INFO *img_info = castImgInfo(env, a_img_info);
-	tskAuto->openImageHandle(img_info);
-
-	// Set up image writer, if the output path is present
-	if (env->GetStringLength(imageWriterPathJ) > 0) {
-		const char *imageWriterPath = env->GetStringUTFChars(imageWriterPathJ, &isCopy);
-		if (TSK_OK != tskAuto->enableImageWriter(imageWriterPath)) {
-			env->ReleaseStringUTFChars(imageWriterPathJ, imageWriterPath);
-			setThrowTskCoreError(env,
-				"runAddImgNat: error enabling image writer.");
-			return;
-		}
-		env->ReleaseStringUTFChars(imageWriterPathJ, imageWriterPath);
-	}
-	else {
-		tskAuto->disableImageWriter();
-	}
-
-	// Add the data source.
-	uint8_t ret = 0;
-	if ((ret = tskAuto->startAddImage(device_id)) != 0) {
-		stringstream msgss;
-		msgss << "Errors occured while ingesting image " << std::endl;
-		vector<TskAuto::error_record> errors = tskAuto->getErrorList();
-		for (size_t i = 0; i < errors.size(); i++) {
-			msgss << (i + 1) << ". ";
-			msgss << (TskAuto::errorRecordToString(errors[i]));
-			msgss << " " << std::endl;
-		}
-
-		if (ret == 1) {
-			//fatal error
-			setThrowTskCoreError(env, msgss.str().c_str());
-		}
-		else if (ret == 2) {
-			if (tskAuto->isDbOpen()) {
-				// if we can still talk to the database, it's a non-fatal error
-				setThrowTskDataError(env, msgss.str().c_str());
-			}
-			else {
-				// we cannot talk to the database, fatal error
-				setThrowTskCoreError(env, msgss.str().c_str());
-			}
-		}
-	}
-
-	// @@@ SHOULD WE CLOSE HERE before we commit / revert etc.
-	//close image first before freeing the image paths
-	tskAuto->closeImage();
-
-	// Cleanup
-	env->ReleaseStringUTFChars(deviceId, (const char *)device_id);
-
-	// if process completes successfully, must call revertAddImgNat or commitAddImgNat to free the TskAutoDb
-=======
-    jclass obj, jlong process, jstring deviceId, jlong a_img_info, jstring timeZone) {
+    jclass obj, jlong process, jstring deviceId, jlong a_img_info, jstring timeZone, jstring imageWriterPathJ) {
     
     TskAutoDb *tskAuto = ((TskAutoDb *)process);
     if (!tskAuto || tskAuto->m_tag != TSK_AUTO_TAG) {
@@ -1251,7 +1168,25 @@
     }
 
     // Set up the TSK_IMG_INFO object
+    // openImageHandle gets called again in startAddImage but we need it to   MAYBE NOT!!!!
+    // be set up before enableImageWriter
     TSK_IMG_INFO *img_info = castImgInfo(env, a_img_info);
+    //tskAuto->openImageHandle(img_info);
+
+    // Set up image writer, if the output path is present
+    if (env->GetStringLength(imageWriterPathJ) > 0) {
+        const char *imageWriterPath = env->GetStringUTFChars(imageWriterPathJ, &isCopy);
+        if (TSK_OK != tskAuto->enableImageWriter(imageWriterPath)) {
+            env->ReleaseStringUTFChars(imageWriterPathJ, imageWriterPath);
+            setThrowTskCoreError(env,
+                "runAddImgNat: error enabling image writer.");
+            return;
+        }
+        env->ReleaseStringUTFChars(imageWriterPathJ, imageWriterPath);
+    }
+    else {
+        tskAuto->disableImageWriter();
+    }
 
     // Add the data source.
     uint8_t ret = 0;
@@ -1289,7 +1224,6 @@
     env->ReleaseStringUTFChars(deviceId, (const char *)device_id);
 
     // if process completes successfully, must call revertAddImgNat or commitAddImgNat to free the TskAutoDb
->>>>>>> 50496614
 }
 
 
