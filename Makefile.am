# File that we want to include in the dist
EXTRA_DIST = README_win32.txt README.txt INSTALL.txt ChangeLog.txt NEWS.txt \
    licenses/GNU-COPYING licenses/IBM-LICENSE licenses/cpl1.0.txt \
    m4/*.m4 \
    docs/README.txt \
    packages/sleuthkit.spec \
    win32/BUILDING.txt \
    win32/NOTES.txt \
    win32/*/*.vcxproj \
    win32/tsk-win.sln \
    win32/docs/* \
    bindings/java/README.txt \
    bindings/java/*.xml \
    bindings/java/doxygen/Doxyfile \
    bindings/java/doxygen/*.dox \
    bindings/java/doxygen/*.html \
    bindings/java/nbproject/project.xml \
    bindings/java/src/org/sleuthkit/datamodel/*.java \
    bindings/java/src/org/sleuthkit/datamodel/*.html \
    bindings/java/src/*.html \
    framework/*.txt \
    framework/Makefile.am \
    framework/bootstrap \
    framework/config/* \
    framework/config.h.in \
    framework/configure.ac \
    framework/m4/* \
    framework/tsk/framework/*.h \
    framework/tsk/framework/Makefile.am \
    framework/tsk/framework/extraction/Makefile.am \
    framework/tsk/framework/extraction/*.cpp \
    framework/tsk/framework/extraction/*.h \
    framework/tsk/framework/file/Makefile.am \
    framework/tsk/framework/file/*.cpp \
    framework/tsk/framework/file/*.h \
    framework/tsk/framework/pipeline/Makefile.am \
    framework/tsk/framework/pipeline/*.cpp \
    framework/tsk/framework/pipeline/*.h \
    framework/tsk/framework/services/Makefile.am \
    framework/tsk/framework/services/*.cpp \
    framework/tsk/framework/services/*.h \
    framework/tsk/framework/utilities/Makefile.am \
    framework/tsk/framework/utilities/*.cpp \
    framework/tsk/framework/utilities/*.h \
    framework/modules/* \
    framework/SampleConfig/*.xml \
    framework/docs/* \
    framework/man/* \
    framework/tools/tsk_analyzeimg/Makefile.am \
    framework/tools/tsk_analyzeimg/*.cpp \
    framework/tools/tsk_validatepipeline/Makefile.am \
    framework/tools/tsk_validatepipeline/*.cpp \
    framework/tools/Makefile.am \
    framework/msvcpp/*/*.vcxproj \
    framework/msvcpp/*/*.sln \
    framework/msvcpp/Makefile

ACLOCAL_AMFLAGS = -I m4

# directories to compile
if CPPUNIT
  UNIT_TESTS=unit_tests
endif

<<<<<<< HEAD
if X_JNI
  JAVA_BINDINGS=bindings/java/jni bindings/java
=======
# Compile java bindings if all of the dependencies existed
if X_JNI
  JAVA_BINDINGS=bindings/java
>>>>>>> 169d5364
else   
  JAVA_BINDINGS=
endif

SUBDIRS = tsk tools tests samples man $(UNIT_TESTS) $(JAVA_BINDINGS) 

nobase_include_HEADERS = tsk/libtsk.h tsk/tsk_incs.h \
    tsk/base/tsk_base.h tsk/base/tsk_os.h \
    tsk/img/tsk_img.h tsk/vs/tsk_vs.h \
    tsk/vs/tsk_bsd.h tsk/vs/tsk_dos.h tsk/vs/tsk_gpt.h \
    tsk/vs/tsk_mac.h tsk/vs/tsk_sun.h \
    tsk/fs/tsk_fs.h tsk/fs/tsk_ffs.h tsk/fs/tsk_ext2fs.h tsk/fs/tsk_fatfs.h \
    tsk/fs/tsk_ntfs.h tsk/fs/tsk_iso9660.h tsk/fs/tsk_hfs.h tsk/fs/tsk_yaffs.h \
    tsk/hashdb/tsk_hashdb.h tsk/auto/tsk_auto.h

nobase_dist_data_DATA = tsk/sorter/default.sort tsk/sorter/freebsd.sort \
    tsk/sorter/images.sort tsk/sorter/linux.sort tsk/sorter/openbsd.sort \
    tsk/sorter/solaris.sort tsk/sorter/windows.sort 

api-docs:
	doxygen tsk/docs/Doxyfile
	doxygen framework/docs/Doxyfile
	doxygen bindings/java/doxygen/Doxyfile

man-html:
	cd man;build-html<|MERGE_RESOLUTION|>--- conflicted
+++ resolved
@@ -62,14 +62,9 @@
   UNIT_TESTS=unit_tests
 endif
 
-<<<<<<< HEAD
-if X_JNI
-  JAVA_BINDINGS=bindings/java/jni bindings/java
-=======
 # Compile java bindings if all of the dependencies existed
 if X_JNI
   JAVA_BINDINGS=bindings/java
->>>>>>> 169d5364
 else   
   JAVA_BINDINGS=
 endif
